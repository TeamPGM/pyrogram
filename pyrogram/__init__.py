# Pyrogram - Telegram MTProto API Client Library for Python
# Copyright (C) 2017-2019 Dan Tès <https://github.com/delivrance>
#
# This file is part of Pyrogram.
#
# Pyrogram is free software: you can redistribute it and/or modify
# it under the terms of the GNU Lesser General Public License as published
# by the Free Software Foundation, either version 3 of the License, or
# (at your option) any later version.
#
# Pyrogram is distributed in the hope that it will be useful,
# but WITHOUT ANY WARRANTY; without even the implied warranty of
# MERCHANTABILITY or FITNESS FOR A PARTICULAR PURPOSE.  See the
# GNU Lesser General Public License for more details.
#
# You should have received a copy of the GNU Lesser General Public License
# along with Pyrogram.  If not, see <http://www.gnu.org/licenses/>.

import sys

if sys.version_info[:3] in [(3, 5, 0), (3, 5, 1), (3, 5, 2)]:
    from .vendor import typing

    # Monkey patch the standard "typing" module because Python versions from 3.5.0 to 3.5.2 have a broken one.
    sys.modules["typing"] = typing

__copyright__ = "Copyright (C) 2017-2019 Dan Tès <https://github.com/delivrance>".replace(
    "\xe8",
    "e" if sys.getfilesystemencoding() != "utf-8" else "\xe8"
)
__license__ = "GNU Lesser General Public License v3 or later (LGPLv3+)"
__version__ = "0.12.0.develop"

from .api.errors import Error
from .client.types import (
    Audio, Chat, ChatMember, ChatMembers, ChatPhoto, Contact, Document, InputMediaPhoto,
    InputMediaVideo, InputMediaDocument, InputMediaAudio, InputMediaAnimation, InputPhoneContact,
    Location, Message, MessageEntity, Dialog, Dialogs, Photo, PhotoSize, Sticker, User, UserStatus,
    UserProfilePhotos, Venue, Animation, Video, VideoNote, Voice, CallbackQuery, Messages, ForceReply,
    InlineKeyboardButton, InlineKeyboardMarkup, KeyboardButton, ReplyKeyboardMarkup, ReplyKeyboardRemove,
<<<<<<< HEAD
    InlineQuery, InlineQueryResult, InlineQueryResultArticle, InlineQueryResultPhoto, InputTextMessageContent,
    InlineQueryResultCachedAudio, InputMessageContent
=======
    Poll, PollOption, ChatPreview, StopPropagation, ContinuePropagation, Game, CallbackGame, GameHighScore,
    GameHighScores, ChatPermissions
>>>>>>> afcde95b
)
from .client import (
    Client, ChatAction, ParseMode, Emoji,
    MessageHandler, DeletedMessagesHandler, CallbackQueryHandler,
    RawUpdateHandler, DisconnectHandler, UserStatusHandler, Filters,
    InlineQueryHandler
)<|MERGE_RESOLUTION|>--- conflicted
+++ resolved
@@ -38,13 +38,10 @@
     Location, Message, MessageEntity, Dialog, Dialogs, Photo, PhotoSize, Sticker, User, UserStatus,
     UserProfilePhotos, Venue, Animation, Video, VideoNote, Voice, CallbackQuery, Messages, ForceReply,
     InlineKeyboardButton, InlineKeyboardMarkup, KeyboardButton, ReplyKeyboardMarkup, ReplyKeyboardRemove,
-<<<<<<< HEAD
     InlineQuery, InlineQueryResult, InlineQueryResultArticle, InlineQueryResultPhoto, InputTextMessageContent,
-    InlineQueryResultCachedAudio, InputMessageContent
-=======
-    Poll, PollOption, ChatPreview, StopPropagation, ContinuePropagation, Game, CallbackGame, GameHighScore,
-    GameHighScores, ChatPermissions
->>>>>>> afcde95b
+    InlineQueryResultCachedAudio, InputMessageContent, InlineKeyboardButton, InlineKeyboardMarkup, KeyboardButton,
+    ReplyKeyboardMarkup, ReplyKeyboardRemove, Poll, PollOption, ChatPreview, StopPropagation, ContinuePropagation,
+    Game, CallbackGame, GameHighScore, GameHighScores, ChatPermissions
 )
 from .client import (
     Client, ChatAction, ParseMode, Emoji,
