# Pyrogram - Telegram MTProto API Client Library for Python
# Copyright (C) 2017-2019 Dan Tès <https://github.com/delivrance>
#
# This file is part of Pyrogram.
#
# Pyrogram is free software: you can redistribute it and/or modify
# it under the terms of the GNU Lesser General Public License as published
# by the Free Software Foundation, either version 3 of the License, or
# (at your option) any later version.
#
# Pyrogram is distributed in the hope that it will be useful,
# but WITHOUT ANY WARRANTY; without even the implied warranty of
# MERCHANTABILITY or FITNESS FOR A PARTICULAR PURPOSE.  See the
# GNU Lesser General Public License for more details.
#
# You should have received a copy of the GNU Lesser General Public License
# along with Pyrogram.  If not, see <http://www.gnu.org/licenses/>.

import asyncio
import logging
from datetime import datetime, timedelta
from hashlib import sha1
from io import BytesIO

import pyrogram
from pyrogram import __copyright__, __license__, __version__
from pyrogram.api import functions, types
from pyrogram.api.all import layer
from pyrogram.api.core import Object, MsgContainer, Int, Long, FutureSalt, FutureSalts
from pyrogram.api.errors import Error, InternalServerError, AuthKeyDuplicated
from pyrogram.connection import Connection
from pyrogram.crypto import MTProto
from .internals import MsgId, MsgFactory

log = logging.getLogger(__name__)


class Result:
    def __init__(self):
        self.value = None
        self.event = asyncio.Event()


class Session:
    INITIAL_SALT = 0x616e67656c696361
    NET_WORKERS = 1
    START_TIMEOUT = 1
    WAIT_TIMEOUT = 15
    MAX_RETRIES = 5
    ACKS_THRESHOLD = 8
    PING_INTERVAL = 5

    notice_displayed = False

    BAD_MSG_DESCRIPTION = {
        16: "[16] msg_id too low, the client time has to be synchronized",
        17: "[17] msg_id too high, the client time has to be synchronized",
        18: "[18] incorrect two lower order msg_id bits, the server expects client message msg_id to be divisible by 4",
        19: "[19] container msg_id is the same as msg_id of a previously received message",
        20: "[20] message too old, it cannot be verified by the server",
        32: "[32] msg_seqno too low",
        33: "[33] msg_seqno too high",
        34: "[34] an even msg_seqno expected, but odd received",
        35: "[35] odd msg_seqno expected, but even received",
        48: "[48] incorrect server salt",
        64: "[64] invalid container"
    }

    def __init__(self,
                 client: pyrogram,
                 dc_id: int,
                 auth_key: bytes,
                 is_media: bool = False,
                 is_cdn: bool = False):
        if not Session.notice_displayed:
            print("Pyrogram v{}, {}".format(__version__, __copyright__))
            print("Licensed under the terms of the " + __license__, end="\n\n")
            Session.notice_displayed = True

        self.client = client
        self.dc_id = dc_id
        self.auth_key = auth_key
        self.is_media = is_media
        self.is_cdn = is_cdn

        self.connection = None

        self.auth_key_id = sha1(auth_key).digest()[-8:]

        self.session_id = Long(MsgId())
        self.msg_factory = MsgFactory()

        self.current_salt = None

        self.pending_acks = set()

        self.recv_queue = asyncio.Queue()
        self.results = {}

        self.ping_task = None
        self.ping_task_event = asyncio.Event()

        self.next_salt_task = None
        self.next_salt_task_event = asyncio.Event()

        self.net_worker_task = None
        self.recv_task = None

        self.is_connected = asyncio.Event()

    async def start(self):
        while True:
            self.connection = Connection(self.dc_id, self.client.test_mode, self.client.ipv6, self.client.proxy)

            try:
                await self.connection.connect()

                self.net_worker_task = asyncio.ensure_future(self.net_worker())
                self.recv_task = asyncio.ensure_future(self.recv())

<<<<<<< HEAD
                self.current_salt = FutureSalt(0, 0, Session.INITIAL_SALT)
                self.current_salt = FutureSalt(0, 0, (await self._send(functions.Ping(0))).new_server_salt)
                self.current_salt = (await self._send(functions.GetFutureSalts(1))).salts[0]
=======
                self.current_salt = FutureSalt(0, 0, self.INITIAL_SALT)
                self.current_salt = FutureSalt(
                    0, 0,
                    self._send(
                        functions.Ping(0),
                        timeout=self.START_TIMEOUT
                    ).new_server_salt
                )
                self.current_salt = self._send(functions.GetFutureSalts(1), timeout=self.START_TIMEOUT).salts[0]
>>>>>>> e4259905

                self.next_salt_task = asyncio.ensure_future(self.next_salt())

                if not self.is_cdn:
                    await self._send(
                        functions.InvokeWithLayer(
                            layer,
                            functions.InitConnection(
                                api_id=self.client.api_id,
                                app_version=self.client.app_version,
                                device_model=self.client.device_model,
                                system_version=self.client.system_version,
                                system_lang_code=self.client.lang_code,
                                lang_code=self.client.lang_code,
                                lang_pack="",
                                query=functions.help.GetConfig(),
                            )
                        ),
                        timeout=self.START_TIMEOUT
                    )

                self.ping_task = asyncio.ensure_future(self.ping())

                log.info("Session initialized: Layer {}".format(layer))
                log.info("Device: {} - {}".format(self.client.device_model, self.client.app_version))
                log.info("System: {} ({})".format(self.client.system_version, self.client.lang_code.upper()))

            except AuthKeyDuplicated as e:
                await self.stop()
                raise e
            except (OSError, TimeoutError, Error):
                await self.stop()
            except Exception as e:
                await self.stop()
                raise e
            else:
                break

        self.is_connected.set()

        log.info("Session started")

    async def stop(self):
        self.is_connected.clear()

        self.ping_task_event.set()
        self.next_salt_task_event.set()

        if self.ping_task is not None:
            await self.ping_task

        if self.next_salt_task is not None:
            await self.next_salt_task

        self.ping_task_event.clear()
        self.next_salt_task_event.clear()

        self.connection.close()

        if self.recv_task:
            await self.recv_task

        if self.net_worker_task:
            await self.net_worker_task

        for i in self.results.values():
            i.event.set()

        if not self.is_media and callable(self.client.disconnect_handler):
            try:
                await self.client.disconnect_handler(self.client)
            except Exception as e:
                log.error(e, exc_info=True)

        log.info("Session stopped")

    async def restart(self):
        await self.stop()
        await self.start()

    async def net_worker(self):
        log.info("NetWorkerTask started")

        while True:
            packet = await self.recv_queue.get()

            if packet is None:
                break

            try:
                data = MTProto.unpack(
                    BytesIO(packet),
                    self.session_id,
                    self.auth_key,
                    self.auth_key_id
                )

                messages = (
                    data.body.messages
                    if isinstance(data.body, MsgContainer)
                    else [data]
                )

                log.debug(data)

                for msg in messages:
                    if msg.seq_no % 2 != 0:
                        if msg.msg_id in self.pending_acks:
                            continue
                        else:
                            self.pending_acks.add(msg.msg_id)

                    if isinstance(msg.body, (types.MsgDetailedInfo, types.MsgNewDetailedInfo)):
                        self.pending_acks.add(msg.body.answer_msg_id)
                        continue

                    if isinstance(msg.body, types.NewSessionCreated):
                        continue

                    msg_id = None

                    if isinstance(msg.body, (types.BadMsgNotification, types.BadServerSalt)):
                        msg_id = msg.body.bad_msg_id
                    elif isinstance(msg.body, (FutureSalts, types.RpcResult)):
                        msg_id = msg.body.req_msg_id
                    elif isinstance(msg.body, types.Pong):
                        msg_id = msg.body.msg_id
                    else:
                        if self.client is not None:
                            self.client.updates_queue.put_nowait(msg.body)

                    if msg_id in self.results:
                        self.results[msg_id].value = getattr(msg.body, "result", msg.body)
                        self.results[msg_id].event.set()

                if len(self.pending_acks) >= self.ACKS_THRESHOLD:
                    log.info("Send {} acks".format(len(self.pending_acks)))

                    try:
                        await self._send(types.MsgsAck(list(self.pending_acks)), False)
                    except (OSError, TimeoutError):
                        pass
                    else:
                        self.pending_acks.clear()
            except Exception as e:
                log.error(e, exc_info=True)

        log.info("NetWorkerTask stopped")

    async def ping(self):
        log.info("PingTask started")

        while True:
            try:
                await asyncio.wait_for(self.ping_task_event.wait(), self.PING_INTERVAL)
            except asyncio.TimeoutError:
                pass
            else:
                break

            try:
                await self._send(
                    functions.PingDelayDisconnect(
                        0, self.WAIT_TIMEOUT + 10
                    ), False
                )
            except (OSError, TimeoutError, Error):
                pass

        log.info("PingTask stopped")

    async def next_salt(self):
        log.info("NextSaltTask started")

        while True:
            now = datetime.now()

            # Seconds to wait until middle-overlap, which is
            # 15 minutes before/after the current/next salt end/start time
            dt = (self.current_salt.valid_until - now).total_seconds() - 900

            log.info("Next salt in {:.0f}m {:.0f}s ({})".format(
                dt // 60, dt % 60,
                now + timedelta(seconds=dt)
            ))

            try:
                await asyncio.wait_for(self.next_salt_task_event.wait(), dt)
            except asyncio.TimeoutError:
                pass
            else:
                break

            try:
                self.current_salt = (await self._send(functions.GetFutureSalts(1))).salts[0]
            except (OSError, TimeoutError, Error):
                self.connection.close()
                break

        log.info("NextSaltTask stopped")

    async def recv(self):
        log.info("RecvTask started")

        while True:
            packet = await self.connection.recv()

            if packet is None or len(packet) == 4:
                self.recv_queue.put_nowait(None)

                if packet:
                    log.warning("Server sent \"{}\"".format(Int.read(BytesIO(packet))))

                if self.is_connected.is_set():
                    asyncio.ensure_future(self.restart())

                break

            self.recv_queue.put_nowait(packet)

        log.info("RecvTask stopped")

    async def _send(self, data: Object, wait_response: bool = True, timeout: float = WAIT_TIMEOUT):
        message = self.msg_factory(data)
        msg_id = message.msg_id

        if wait_response:
            self.results[msg_id] = Result()

        payload = MTProto.pack(
            message,
            self.current_salt.salt,
            self.session_id,
            self.auth_key,
            self.auth_key_id
        )

        try:
            await self.connection.send(payload)
        except OSError as e:
            self.results.pop(msg_id, None)
            raise e

        if wait_response:
            try:
                await asyncio.wait_for(self.results[msg_id].event.wait(), timeout)
            except asyncio.TimeoutError:
                pass

            result = self.results.pop(msg_id).value

            if result is None:
                raise TimeoutError
            elif isinstance(result, types.RpcError):
                Error.raise_it(result, type(data))
            elif isinstance(result, types.BadMsgNotification):
                raise Exception(self.BAD_MSG_DESCRIPTION.get(
                    result.error_code,
                    "Error code {}".format(result.error_code)
                ))
            else:
                return result

    async def send(self, data: Object, retries: int = MAX_RETRIES, timeout: float = WAIT_TIMEOUT):
        try:
            await asyncio.wait_for(self.is_connected.wait(), self.WAIT_TIMEOUT)
        except asyncio.TimeoutError:
            pass

        try:
            return await self._send(data, timeout=timeout)
        except (OSError, TimeoutError, InternalServerError) as e:
            if retries == 0:
                raise e from None

            (log.warning if retries < 3 else log.info)(
                "{}: {} Retrying {}".format(
                    Session.MAX_RETRIES - retries,
                    datetime.now(), type(data)))

            await asyncio.sleep(0.5)
            return await self.send(data, retries - 1, timeout)<|MERGE_RESOLUTION|>--- conflicted
+++ resolved
@@ -118,21 +118,15 @@
                 self.net_worker_task = asyncio.ensure_future(self.net_worker())
                 self.recv_task = asyncio.ensure_future(self.recv())
 
-<<<<<<< HEAD
                 self.current_salt = FutureSalt(0, 0, Session.INITIAL_SALT)
-                self.current_salt = FutureSalt(0, 0, (await self._send(functions.Ping(0))).new_server_salt)
-                self.current_salt = (await self._send(functions.GetFutureSalts(1))).salts[0]
-=======
-                self.current_salt = FutureSalt(0, 0, self.INITIAL_SALT)
                 self.current_salt = FutureSalt(
                     0, 0,
-                    self._send(
+                    (await self._send(
                         functions.Ping(0),
                         timeout=self.START_TIMEOUT
-                    ).new_server_salt
+                    )).new_server_salt
                 )
-                self.current_salt = self._send(functions.GetFutureSalts(1), timeout=self.START_TIMEOUT).salts[0]
->>>>>>> e4259905
+                self.current_salt = (await self._send(functions.GetFutureSalts(1), timeout=self.START_TIMEOUT)).salts[0]
 
                 self.next_salt_task = asyncio.ensure_future(self.next_salt())
 
