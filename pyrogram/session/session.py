# Pyrogram - Telegram MTProto API Client Library for Python
# Copyright (C) 2017-2018 Dan Tès <https://github.com/delivrance>
#
# This file is part of Pyrogram.
#
# Pyrogram is free software: you can redistribute it and/or modify
# it under the terms of the GNU Lesser General Public License as published
# by the Free Software Foundation, either version 3 of the License, or
# (at your option) any later version.
#
# Pyrogram is distributed in the hope that it will be useful,
# but WITHOUT ANY WARRANTY; without even the implied warranty of
# MERCHANTABILITY or FITNESS FOR A PARTICULAR PURPOSE.  See the
# GNU Lesser General Public License for more details.
#
# You should have received a copy of the GNU Lesser General Public License
# along with Pyrogram.  If not, see <http://www.gnu.org/licenses/>.

import asyncio
import logging
from datetime import datetime, timedelta
from hashlib import sha1
from io import BytesIO

import pyrogram
from pyrogram import __copyright__, __license__, __version__
from pyrogram.api import functions, types
from pyrogram.api.all import layer
<<<<<<< HEAD
from pyrogram.api.core import Object, MsgContainer, Int, Long, FutureSalt, FutureSalts
from pyrogram.api.errors import Error, InternalServerError
=======
from pyrogram.api.core import Message, Object, MsgContainer, Long, FutureSalt, Int
from pyrogram.api.errors import Error, InternalServerError, AuthKeyDuplicated
>>>>>>> 6e4c6088
from pyrogram.connection import Connection
from pyrogram.crypto import MTProto
from .internals import MsgId, MsgFactory, DataCenter

log = logging.getLogger(__name__)


class Result:
    def __init__(self):
        self.value = None
        self.event = asyncio.Event()


class Session:
    INITIAL_SALT = 0x616e67656c696361
    NET_WORKERS = 1
    WAIT_TIMEOUT = 15
    MAX_RETRIES = 5
    ACKS_THRESHOLD = 8
    PING_INTERVAL = 5

    notice_displayed = False

    BAD_MSG_DESCRIPTION = {
        16: "[16] msg_id too low, the client time has to be synchronized",
        17: "[17] msg_id too high, the client time has to be synchronized",
        18: "[18] incorrect two lower order msg_id bits, the server expects client message msg_id to be divisible by 4",
        19: "[19] container msg_id is the same as msg_id of a previously received message",
        20: "[20] message too old, it cannot be verified by the server",
        32: "[32] msg_seqno too low",
        33: "[33] msg_seqno too high",
        34: "[34] an even msg_seqno expected, but odd received",
        35: "[35] odd msg_seqno expected, but even received",
        48: "[48] incorrect server salt",
        64: "[64] invalid container"
    }

    def __init__(self,
                 client: pyrogram,
                 dc_id: int,
                 auth_key: bytes,
                 is_media: bool = False,
                 is_cdn: bool = False):
        if not Session.notice_displayed:
            print("Pyrogram v{}, {}".format(__version__, __copyright__))
            print("Licensed under the terms of the " + __license__, end="\n\n")
            Session.notice_displayed = True

        self.client = client
        self.dc_id = dc_id
        self.auth_key = auth_key
        self.is_media = is_media
        self.is_cdn = is_cdn

        self.connection = None

        self.auth_key_id = sha1(auth_key).digest()[-8:]

        self.session_id = Long(MsgId())
        self.msg_factory = MsgFactory()

        self.current_salt = None

        self.pending_acks = set()

        self.recv_queue = asyncio.Queue()
        self.results = {}

        self.ping_task = None
        self.ping_task_event = asyncio.Event()

        self.next_salt_task = None
        self.next_salt_task_event = asyncio.Event()

        self.net_worker_task = None
        self.recv_task = None

        self.is_connected = asyncio.Event()

    async def start(self):
        while True:
            self.connection = Connection(DataCenter(self.dc_id, self.client.test_mode), self.client.proxy)

            try:
                await self.connection.connect()

                self.net_worker_task = asyncio.ensure_future(self.net_worker())
                self.recv_task = asyncio.ensure_future(self.recv())

                self.current_salt = FutureSalt(0, 0, MTProto.INITIAL_SALT)
                self.current_salt = FutureSalt(0, 0, (await self._send(functions.Ping(0))).new_server_salt)
                self.current_salt = (await self._send(functions.GetFutureSalts(1))).salts[0]

                self.next_salt_task = asyncio.ensure_future(self.next_salt())

                if not self.is_cdn:
                    await self._send(
                        functions.InvokeWithLayer(
                            layer,
                            functions.InitConnection(
                                api_id=self.client.api_id,
                                app_version=self.client.app_version,
                                device_model=self.client.device_model,
                                system_version=self.client.system_version,
                                system_lang_code=self.client.lang_code,
                                lang_code=self.client.lang_code,
                                lang_pack="",
                                query=functions.help.GetConfig(),
                            )
                        )
                    )

                self.ping_task = asyncio.ensure_future(self.ping())

                log.info("Connection inited: Layer {}".format(layer))
            except AuthKeyDuplicated as e:
                self.stop()
                raise e
            except (OSError, TimeoutError, Error):
                await self.stop()
            except Exception as e:
                await self.stop()
                raise e
            else:
                break

        self.is_connected.set()

        log.info("Session started")

    async def stop(self):
        self.is_connected.clear()

        self.ping_task_event.set()
        self.next_salt_task_event.set()

        if self.ping_task is not None:
            await self.ping_task

        if self.next_salt_task is not None:
            await self.next_salt_task

        self.ping_task_event.clear()
        self.next_salt_task_event.clear()

        self.connection.close()

        if self.recv_task:
            await self.recv_task

        if self.net_worker_task:
            await self.net_worker_task

        for i in self.results.values():
            i.event.set()

        if not self.is_media and callable(self.client.disconnect_handler):
            try:
                await self.client.disconnect_handler(self.client)
            except Exception as e:
                log.error(e, exc_info=True)

        log.info("Session stopped")

    async def restart(self):
        await self.stop()
        await self.start()

    async def net_worker(self):
        log.info("NetWorkerTask started")

        while True:
            packet = await self.recv_queue.get()

            if packet is None:
                break

            try:
                data = MTProto.unpack(
                    BytesIO(packet),
                    self.session_id,
                    self.auth_key,
                    self.auth_key_id
                )

                messages = (
                    data.body.messages
                    if isinstance(data.body, MsgContainer)
                    else [data]
                )

                log.debug(data)

                for msg in messages:
                    if msg.seq_no % 2 != 0:
                        if msg.msg_id in self.pending_acks:
                            continue
                        else:
                            self.pending_acks.add(msg.msg_id)

                    if isinstance(msg.body, (types.MsgDetailedInfo, types.MsgNewDetailedInfo)):
                        self.pending_acks.add(msg.body.answer_msg_id)
                        continue

                    if isinstance(msg.body, types.NewSessionCreated):
                        continue

                    msg_id = None

                    if isinstance(msg.body, (types.BadMsgNotification, types.BadServerSalt)):
                        msg_id = msg.body.bad_msg_id
                    elif isinstance(msg.body, (FutureSalts, types.RpcResult)):
                        msg_id = msg.body.req_msg_id
                    elif isinstance(msg.body, types.Pong):
                        msg_id = msg.body.msg_id
                    else:
                        if self.client is not None:
                            self.client.updates_queue.put_nowait(msg.body)

                    if msg_id in self.results:
                        self.results[msg_id].value = getattr(msg.body, "result", msg.body)
                        self.results[msg_id].event.set()

                if len(self.pending_acks) >= self.ACKS_THRESHOLD:
                    log.info("Send {} acks".format(len(self.pending_acks)))

                    try:
                        await self._send(types.MsgsAck(list(self.pending_acks)), False)
                    except (OSError, TimeoutError):
                        pass
                    else:
                        self.pending_acks.clear()
            except Exception as e:
                log.error(e, exc_info=True)

        log.info("NetWorkerTask stopped")

    async def ping(self):
        log.info("PingTask started")

        while True:
            try:
                await asyncio.wait_for(self.ping_task_event.wait(), self.PING_INTERVAL)
            except asyncio.TimeoutError:
                pass
            else:
                break

            try:
                await self._send(
                    functions.PingDelayDisconnect(
                        0, self.WAIT_TIMEOUT + 10
                    ), False
                )
            except (OSError, TimeoutError, Error):
                pass

        log.info("PingTask stopped")

    async def next_salt(self):
        log.info("NextSaltTask started")

        while True:
            now = datetime.now()

            # Seconds to wait until middle-overlap, which is
            # 15 minutes before/after the current/next salt end/start time
            dt = (self.current_salt.valid_until - now).total_seconds() - 900

            log.info("Next salt in {:.0f}m {:.0f}s ({})".format(
                dt // 60, dt % 60,
                now + timedelta(seconds=dt)
            ))

            try:
                await asyncio.wait_for(self.next_salt_task_event.wait(), dt)
            except asyncio.TimeoutError:
                pass
            else:
                break

            try:
                self.current_salt = (await self._send(functions.GetFutureSalts(1))).salts[0]
            except (OSError, TimeoutError, Error):
                self.connection.close()
                break

        log.info("NextSaltTask stopped")

    async def recv(self):
        log.info("RecvTask started")

        while True:
            packet = await self.connection.recv()

            if packet is None or len(packet) == 4:
                self.recv_queue.put_nowait(None)

                if packet:
                    log.warning("Server sent \"{}\"".format(Int.read(BytesIO(packet))))

                if self.is_connected.is_set():
                    asyncio.ensure_future(self.restart())

                break

            self.recv_queue.put_nowait(packet)

        log.info("RecvTask stopped")

    async def _send(self, data: Object, wait_response: bool = True, timeout: float = WAIT_TIMEOUT):
        message = self.msg_factory(data)
        msg_id = message.msg_id

        if wait_response:
            self.results[msg_id] = Result()

        payload = MTProto.pack(
            message,
            self.current_salt.salt,
            self.session_id,
            self.auth_key,
            self.auth_key_id
        )

        try:
            await self.connection.send(payload)
        except OSError as e:
            self.results.pop(msg_id, None)
            raise e

        if wait_response:
            try:
                await asyncio.wait_for(self.results[msg_id].event.wait(), timeout)
            except asyncio.TimeoutError:
                pass

            result = self.results.pop(msg_id).value

            if result is None:
                raise TimeoutError
            elif isinstance(result, types.RpcError):
                Error.raise_it(result, type(data))
            elif isinstance(result, types.BadMsgNotification):
                raise Exception(self.BAD_MSG_DESCRIPTION.get(
                    result.error_code,
                    "Error code {}".format(result.error_code)
                ))
            else:
                return result

    async def send(self, data: Object, retries: int = MAX_RETRIES, timeout: float = WAIT_TIMEOUT):
        try:
            await asyncio.wait_for(self.is_connected.wait(), self.WAIT_TIMEOUT)
        except asyncio.TimeoutError:
            pass

        try:
            return await self._send(data, timeout=timeout)
        except (OSError, TimeoutError, InternalServerError) as e:
            if retries == 0:
                raise e from None

            (log.warning if retries < 3 else log.info)(
                "{}: {} Retrying {}".format(
                    Session.MAX_RETRIES - retries,
                    datetime.now(), type(data)))

            await asyncio.sleep(0.5)
            return await self.send(data, retries - 1, timeout)

# class Result:
#     def __init__(self):
#         self.value = None
#         self.event = Event()
#
#
# class Session:
#     VERSION = __version__
#     APP_VERSION = "Pyrogram \U0001f525 {}".format(VERSION)
#
#     DEVICE_MODEL = "{} {}".format(
#         platform.python_implementation(),
#         platform.python_version()
#     )
#
#     SYSTEM_VERSION = "{} {}".format(
#         platform.system(),
#         platform.release()
#     )
#
#     INITIAL_SALT = 0x616e67656c696361
#     NET_WORKERS = 1
#     WAIT_TIMEOUT = 15
#     MAX_RETRIES = 5
#     ACKS_THRESHOLD = 8
#     PING_INTERVAL = 5
#
#     notice_displayed = False
#
#     BAD_MSG_DESCRIPTION = {
#         16: "[16] msg_id too low, the client time has to be synchronized",
#         17: "[17] msg_id too high, the client time has to be synchronized",
#         18: "[18] incorrect two lower order msg_id bits, the server expects client message msg_id to be divisible by 4",
#         19: "[19] container msg_id is the same as msg_id of a previously received message",
#         20: "[20] message too old, it cannot be verified by the server",
#         32: "[32] msg_seqno too low",
#         33: "[33] msg_seqno too high",
#         34: "[34] an even msg_seqno expected, but odd received",
#         35: "[35] odd msg_seqno expected, but even received",
#         48: "[48] incorrect server salt",
#         64: "[64] invalid container"
#     }
#
#     def __init__(self,
#                  dc_id: int,
#                  test_mode: bool,
#                  proxy: dict,
#                  auth_key: bytes,
#                  api_id: int,
#                  is_cdn: bool = False,
#                  client: pyrogram = None):
#         if not Session.notice_displayed:
#             print("Pyrogram v{}, {}".format(__version__, __copyright__))
#             print("Licensed under the terms of the " + __license__, end="\n\n")
#             Session.notice_displayed = True
#
#         self.dc_id = dc_id
#         self.test_mode = test_mode
#         self.proxy = proxy
#         self.api_id = api_id
#         self.is_cdn = is_cdn
#         self.client = client
#
#         self.connection = None
#
#         self.auth_key = auth_key
#         self.auth_key_id = sha1(auth_key).digest()[-8:]
#
#         self.session_id = Long(MsgId())
#         self.msg_factory = MsgFactory()
#
#         self.current_salt = None
#
#         self.pending_acks = set()
#
#         self.recv_queue = Queue()
#         self.results = {}
#
#         self.ping_thread = None
#         self.ping_thread_event = Event()
#
#         self.next_salt_thread = None
#         self.next_salt_thread_event = Event()
#
#         self.net_worker_list = []
#
#         self.is_connected = Event()
#
#     def start(self):
#         while True:
#             self.connection = Connection(DataCenter(self.dc_id, self.test_mode), self.proxy)
#
#             try:
#                 self.connection.connect()
#
#                 for i in range(self.NET_WORKERS):
#                     self.net_worker_list.append(
#                         Thread(
#                             target=self.net_worker,
#                             name="NetWorker#{}".format(i + 1)
#                         )
#                     )
#
#                     self.net_worker_list[-1].start()
#
#                 Thread(target=self.recv, name="RecvThread").start()
#
#                 self.current_salt = FutureSalt(0, 0, self.INITIAL_SALT)
#                 self.current_salt = FutureSalt(0, 0, self._send(functions.Ping(0)).new_server_salt)
#                 self.current_salt = self._send(functions.GetFutureSalts(1)).salts[0]
#
#                 self.next_salt_thread = Thread(target=self.next_salt, name="NextSaltThread")
#                 self.next_salt_thread.start()
#
#                 if not self.is_cdn:
#                     self._send(
#                         functions.InvokeWithLayer(
#                             layer,
#                             functions.InitConnection(
#                                 self.api_id,
#                                 self.DEVICE_MODEL,
#                                 self.SYSTEM_VERSION,
#                                 self.APP_VERSION,
#                                 "en", "", "en",
#                                 functions.help.GetConfig(),
#                             )
#                         )
#                     )
#
#                 self.ping_thread = Thread(target=self.ping, name="PingThread")
#                 self.ping_thread.start()
#
#                 log.info("Connection inited: Layer {}".format(layer))
#             except (OSError, TimeoutError, Error):
#                 self.stop()
#             except Exception as e:
#                 self.stop()
#                 raise e
#             else:
#                 break
#
#         self.is_connected.set()
#
#         log.debug("Session started")
#
#     def stop(self):
#         self.is_connected.clear()
#
#         self.ping_thread_event.set()
#         self.next_salt_thread_event.set()
#
#         if self.ping_thread is not None:
#             self.ping_thread.join()
#
#         if self.next_salt_thread is not None:
#             self.next_salt_thread.join()
#
#         self.ping_thread_event.clear()
#         self.next_salt_thread_event.clear()
#
#         self.connection.close()
#
#         for i in range(self.NET_WORKERS):
#             self.recv_queue.put(None)
#
#         for i in self.net_worker_list:
#             i.join()
#
#         self.net_worker_list.clear()
#
#         for i in self.results.values():
#             i.event.set()
#
#         if self.client and callable(self.client.disconnect_handler):
#             try:
#                 self.client.disconnect_handler(self.client)
#             except Exception as e:
#                 log.error(e, exc_info=True)
#
#         log.debug("Session stopped")
#
#     def restart(self):
#         self.stop()
#         self.start()
#
#     def pack(self, message: Message):
#         data = Long(self.current_salt.salt) + self.session_id + message.write()
#         padding = urandom(-(len(data) + 12) % 16 + 12)
#
#         # 88 = 88 + 0 (outgoing message)
#         msg_key_large = sha256(self.auth_key[88: 88 + 32] + data + padding).digest()
#         msg_key = msg_key_large[8:24]
#         aes_key, aes_iv = KDF(self.auth_key, msg_key, True)
#
#         return self.auth_key_id + msg_key + AES.ige256_encrypt(data + padding, aes_key, aes_iv)
#
#     def unpack(self, b: BytesIO) -> Message:
#         assert b.read(8) == self.auth_key_id, b.getvalue()
#
#         msg_key = b.read(16)
#         aes_key, aes_iv = KDF(self.auth_key, msg_key, False)
#         data = BytesIO(AES.ige256_decrypt(b.read(), aes_key, aes_iv))
#         data.read(8)
#
#         # https://core.telegram.org/mtproto/security_guidelines#checking-session-id
#         assert data.read(8) == self.session_id
#
#         message = Message.read(data)
#
#         # https://core.telegram.org/mtproto/security_guidelines#checking-sha256-hash-value-of-msg-key
#         # https://core.telegram.org/mtproto/security_guidelines#checking-message-length
#         # 96 = 88 + 8 (incoming message)
#         assert msg_key == sha256(self.auth_key[96:96 + 32] + data.getvalue()).digest()[8:24]
#
#         # https://core.telegram.org/mtproto/security_guidelines#checking-msg-id
#         # TODO: check for lower msg_ids
#         assert message.msg_id % 2 != 0
#
#         return message
#
#     def net_worker(self):
#         name = threading.current_thread().name
#         log.debug("{} started".format(name))
#
#         while True:
#             packet = self.recv_queue.get()
#
#             if packet is None:
#                 break
#
#             try:
#                 data = self.unpack(BytesIO(packet))
#
#                 messages = (
#                     data.body.messages
#                     if isinstance(data.body, MsgContainer)
#                     else [data]
#                 )
#
#                 log.debug(data)
#
#                 for msg in messages:
#                     if msg.seq_no % 2 != 0:
#                         if msg.msg_id in self.pending_acks:
#                             continue
#                         else:
#                             self.pending_acks.add(msg.msg_id)
#
#                     if isinstance(msg.body, (types.MsgDetailedInfo, types.MsgNewDetailedInfo)):
#                         self.pending_acks.add(msg.body.answer_msg_id)
#                         continue
#
#                     if isinstance(msg.body, types.NewSessionCreated):
#                         continue
#
#                     msg_id = None
#
#                     if isinstance(msg.body, (types.BadMsgNotification, types.BadServerSalt)):
#                         msg_id = msg.body.bad_msg_id
#                     elif isinstance(msg.body, (core.FutureSalts, types.RpcResult)):
#                         msg_id = msg.body.req_msg_id
#                     elif isinstance(msg.body, types.Pong):
#                         msg_id = msg.body.msg_id
#                     else:
#                         if self.client is not None:
#                             self.client.updates_queue.put(msg.body)
#
#                     if msg_id in self.results:
#                         self.results[msg_id].value = getattr(msg.body, "result", msg.body)
#                         self.results[msg_id].event.set()
#
#                 if len(self.pending_acks) >= self.ACKS_THRESHOLD:
#                     log.info("Send {} acks".format(len(self.pending_acks)))
#
#                     try:
#                         self._send(types.MsgsAck(list(self.pending_acks)), False)
#                     except (OSError, TimeoutError):
#                         pass
#                     else:
#                         self.pending_acks.clear()
#             except Exception as e:
#                 log.error(e, exc_info=True)
#
#         log.debug("{} stopped".format(name))
#
#     def ping(self):
#         log.debug("PingThread started")
#
#         while True:
#             self.ping_thread_event.wait(self.PING_INTERVAL)
#
#             if self.ping_thread_event.is_set():
#                 break
#
#             try:
#                 self._send(functions.PingDelayDisconnect(
#                     0, self.WAIT_TIMEOUT + 10
#                 ), False)
#             except (OSError, TimeoutError, Error):
#                 pass
#
#         log.debug("PingThread stopped")
#
#     def next_salt(self):
#         log.debug("NextSaltThread started")
#
#         while True:
#             now = datetime.now()
#
#             # Seconds to wait until middle-overlap, which is
#             # 15 minutes before/after the current/next salt end/start time
#             dt = (self.current_salt.valid_until - now).total_seconds() - 900
#
#             log.debug("Current salt: {} | Next salt in {:.0f}m {:.0f}s ({})".format(
#                 self.current_salt.salt,
#                 dt // 60,
#                 dt % 60,
#                 now + timedelta(seconds=dt)
#             ))
#
#             self.next_salt_thread_event.wait(dt)
#
#             if self.next_salt_thread_event.is_set():
#                 break
#
#             try:
#                 self.current_salt = self._send(functions.GetFutureSalts(1)).salts[0]
#             except (OSError, TimeoutError, Error):
#                 self.connection.close()
#                 break
#
#         log.debug("NextSaltThread stopped")
#
#     def recv(self):
#         log.debug("RecvThread started")
#
#         while True:
#             packet = self.connection.recv()
#
#             if packet is None or len(packet) == 4:
#                 if packet:
#                     log.warning("Server sent \"{}\"".format(Int.read(BytesIO(packet))))
#
#                 if self.is_connected.is_set():
#                     Thread(target=self.restart, name="RestartThread").start()
#                 break
#
#             self.recv_queue.put(packet)
#
#         log.debug("RecvThread stopped")
#
#     def _send(self, data: Object, wait_response: bool = True):
#         message = self.msg_factory(data)
#         msg_id = message.msg_id
#
#         if wait_response:
#             self.results[msg_id] = Result()
#
#         payload = self.pack(message)
#
#         try:
#             self.connection.send(payload)
#         except OSError as e:
#             self.results.pop(msg_id, None)
#             raise e
#
#         if wait_response:
#             self.results[msg_id].event.wait(self.WAIT_TIMEOUT)
#             result = self.results.pop(msg_id).value
#
#             if result is None:
#                 raise TimeoutError
#             elif isinstance(result, types.RpcError):
#                 Error.raise_it(result, type(data))
#             elif isinstance(result, types.BadMsgNotification):
#                 raise Exception(self.BAD_MSG_DESCRIPTION.get(
#                     result.error_code,
#                     "Error code {}".format(result.error_code)
#                 ))
#             else:
#                 return result
#
#     def send(self, data: Object, retries: int = MAX_RETRIES):
#         self.is_connected.wait(self.WAIT_TIMEOUT)
#
#         try:
#             return self._send(data)
#         except (OSError, TimeoutError, InternalServerError) as e:
#             if retries == 0:
#                 raise e from None
#
#             (log.warning if retries < 3 else log.info)(
#                 "{}: {} Retrying {}".format(
#                     Session.MAX_RETRIES - retries,
#                     datetime.now(), type(data)))
#
#             time.sleep(0.5)
#             return self.send(data, retries - 1, timeout)<|MERGE_RESOLUTION|>--- conflicted
+++ resolved
@@ -26,13 +26,8 @@
 from pyrogram import __copyright__, __license__, __version__
 from pyrogram.api import functions, types
 from pyrogram.api.all import layer
-<<<<<<< HEAD
 from pyrogram.api.core import Object, MsgContainer, Int, Long, FutureSalt, FutureSalts
-from pyrogram.api.errors import Error, InternalServerError
-=======
-from pyrogram.api.core import Message, Object, MsgContainer, Long, FutureSalt, Int
 from pyrogram.api.errors import Error, InternalServerError, AuthKeyDuplicated
->>>>>>> 6e4c6088
 from pyrogram.connection import Connection
 from pyrogram.crypto import MTProto
 from .internals import MsgId, MsgFactory, DataCenter
