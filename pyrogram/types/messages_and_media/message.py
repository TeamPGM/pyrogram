#  Pyrogram - Telegram MTProto API Client Library for Python
#  Copyright (C) 2017-present Dan <https://github.com/delivrance>
#
#  This file is part of Pyrogram.
#
#  Pyrogram is free software: you can redistribute it and/or modify
#  it under the terms of the GNU Lesser General Public License as published
#  by the Free Software Foundation, either version 3 of the License, or
#  (at your option) any later version.
#
#  Pyrogram is distributed in the hope that it will be useful,
#  but WITHOUT ANY WARRANTY; without even the implied warranty of
#  MERCHANTABILITY or FITNESS FOR A PARTICULAR PURPOSE.  See the
#  GNU Lesser General Public License for more details.
#
#  You should have received a copy of the GNU Lesser General Public License
#  along with Pyrogram.  If not, see <http://www.gnu.org/licenses/>.

import logging
from datetime import datetime
from functools import partial
from typing import List, Match, Union, BinaryIO, Optional, Callable

import pyrogram
from pyrogram import raw, enums
from pyrogram import types
from pyrogram import utils
from pyrogram.errors import MessageIdsEmpty, PeerIdInvalid
from pyrogram.parser import utils as parser_utils, Parser
from ..object import Object
from ..update import Update

log = logging.getLogger(__name__)


class Str(str):
    def __init__(self, *args):
        super().__init__()

        self.entities = None

    def init(self, entities):
        self.entities = entities

        return self

    @property
    def markdown(self):
        return Parser.unparse(self, self.entities, False)

    @property
    def html(self):
        return Parser.unparse(self, self.entities, True)

    def __getitem__(self, item):
        return parser_utils.remove_surrogates(parser_utils.add_surrogates(self)[item])


class Message(Object, Update):
    """A message.

    Parameters:
        id (``int``):
            Unique message identifier inside this chat.

        from_user (:obj:`~pyrogram.types.User`, *optional*):
            Sender, empty for messages sent to channels.

        sender_chat (:obj:`~pyrogram.types.Chat`, *optional*):
            Sender of the message, sent on behalf of a chat.
            The channel itself for channel messages.
            The supergroup itself for messages from anonymous group administrators.
            The linked channel for messages automatically forwarded to the discussion group.

        date (:py:obj:`~datetime.datetime`, *optional*):
            Date the message was sent.

        chat (:obj:`~pyrogram.types.Chat`, *optional*):
            Conversation the message belongs to.

        forward_from (:obj:`~pyrogram.types.User`, *optional*):
            For forwarded messages, sender of the original message.

        forward_sender_name (``str``, *optional*):
            For messages forwarded from users who have hidden their accounts, name of the user.

        forward_from_chat (:obj:`~pyrogram.types.Chat`, *optional*):
            For messages forwarded from channels, information about the original channel. For messages forwarded from anonymous group administrators, information about the original supergroup.

        forward_from_message_id (``int``, *optional*):
            For messages forwarded from channels, identifier of the original message in the channel.

        forward_signature (``str``, *optional*):
            For messages forwarded from channels, signature of the post author if present.

        forward_date (:py:obj:`~datetime.datetime`, *optional*):
            For forwarded messages, date the original message was sent.

        reply_to_message_id (``int``, *optional*):
            The id of the message which this message directly replied to.

        reply_to_top_message_id (``int``, *optional*):
            The id of the first message which started this message thread.

        reply_to_message (:obj:`~pyrogram.types.Message`, *optional*):
            For replies, the original message. Note that the Message object in this field will not contain
            further reply_to_message fields even if it itself is a reply.

        mentioned (``bool``, *optional*):
            The message contains a mention.

        empty (``bool``, *optional*):
            The message is empty.
            A message can be empty in case it was deleted or you tried to retrieve a message that doesn't exist yet.

<<<<<<< HEAD
        service (:obj:`~pyrogram.enums.MessageServiceType`, *optional*):
            The message is a service message.
            This field will contain the enumeration type of the service message.
            You can use ``service = getattr(message, message.service.value)`` to access the service message.
=======
        service (``str``, *optional*):
            The message is a service message. This field will contain the name of the service message.
            A service message has one and only one of these fields set: new_chat_members, left_chat_member,
            new_chat_title, new_chat_photo, delete_chat_photo, group_chat_created, channel_chat_created,
            migrate_to_chat_id, migrate_from_chat_id, pinned_message, game_high_score, voice_chat_started,
            voice_chat_ended, voice_chat_scheduled, voice_chat_members_invited, chat_history_ttl.
>>>>>>> 72e656ed

        media (:obj:`~pyrogram.enums.MessageMediaType`, *optional*):
            The message is a media message.
            This field will contain the enumeration type of the media message.
            You can use ``media = getattr(message, message.media.value)`` to access the media message.

        edit_date (:py:obj:`~datetime.datetime`, *optional*):
            Date the message was last edited.

        media_group_id (``str``, *optional*):
            The unique identifier of a media message group this message belongs to.

        author_signature (``str``, *optional*):
            Signature of the post author for messages in channels, or the custom title of an anonymous group
            administrator.

        has_protected_content (``bool``, *optional*):
            True, if the message can't be forwarded.

        has_media_spoiler (``bool``, *optional*):
            True, if the message media is covered by a spoiler animation.

        text (``str``, *optional*):
            For text messages, the actual UTF-8 text of the message, 0-4096 characters.
            If the message contains entities (bold, italic, ...) you can access *text.markdown* or
            *text.html* to get the marked up message text. In case there is no entity, the fields
            will contain the same text as *text*.

        entities (List of :obj:`~pyrogram.types.MessageEntity`, *optional*):
            For text messages, special entities like usernames, URLs, bot commands, etc. that appear in the text.

        caption_entities (List of :obj:`~pyrogram.types.MessageEntity`, *optional*):
            For messages with a caption, special entities like usernames, URLs, bot commands, etc. that appear
            in the caption.

        audio (:obj:`~pyrogram.types.Audio`, *optional*):
            Message is an audio file, information about the file.

        document (:obj:`~pyrogram.types.Document`, *optional*):
            Message is a general file, information about the file.

        photo (:obj:`~pyrogram.types.Photo`, *optional*):
            Message is a photo, information about the photo.

        sticker (:obj:`~pyrogram.types.Sticker`, *optional*):
            Message is a sticker, information about the sticker.

        animation (:obj:`~pyrogram.types.Animation`, *optional*):
            Message is an animation, information about the animation.

        game (:obj:`~pyrogram.types.Game`, *optional*):
            Message is a game, information about the game.

        video (:obj:`~pyrogram.types.Video`, *optional*):
            Message is a video, information about the video.

        voice (:obj:`~pyrogram.types.Voice`, *optional*):
            Message is a voice message, information about the file.

        video_note (:obj:`~pyrogram.types.VideoNote`, *optional*):
            Message is a video note, information about the video message.

        caption (``str``, *optional*):
            Caption for the audio, document, photo, video or voice, 0-1024 characters.
            If the message contains caption entities (bold, italic, ...) you can access *caption.markdown* or
            *caption.html* to get the marked up caption text. In case there is no caption entity, the fields
            will contain the same text as *caption*.

        contact (:obj:`~pyrogram.types.Contact`, *optional*):
            Message is a shared contact, information about the contact.

        location (:obj:`~pyrogram.types.Location`, *optional*):
            Message is a shared location, information about the location.

        venue (:obj:`~pyrogram.types.Venue`, *optional*):
            Message is a venue, information about the venue.

        web_page (:obj:`~pyrogram.types.WebPage`, *optional*):
            Message was sent with a webpage preview.

        poll (:obj:`~pyrogram.types.Poll`, *optional*):
            Message is a native poll, information about the poll.

        dice (:obj:`~pyrogram.types.Dice`, *optional*):
            A dice containing a value that is randomly generated by Telegram.

        new_chat_members (List of :obj:`~pyrogram.types.User`, *optional*):
            New members that were added to the group or supergroup and information about them
            (the bot itself may be one of these members).

        left_chat_member (:obj:`~pyrogram.types.User`, *optional*):
            A member was removed from the group, information about them (this member may be the bot itself).

        new_chat_title (``str``, *optional*):
            A chat title was changed to this value.

        new_chat_photo (:obj:`~pyrogram.types.Photo`, *optional*):
            A chat photo was change to this value.

        delete_chat_photo (``bool``, *optional*):
            Service message: the chat photo was deleted.

        group_chat_created (``bool``, *optional*):
            Service message: the group has been created.

        supergroup_chat_created (``bool``, *optional*):
            Service message: the supergroup has been created.
            This field can't be received in a message coming through updates, because bot can't be a member of a
            supergroup when it is created. It can only be found in reply_to_message if someone replies to a very
            first message in a directly created supergroup.

        channel_chat_created (``bool``, *optional*):
            Service message: the channel has been created.
            This field can't be received in a message coming through updates, because bot can't be a member of a
            channel when it is created. It can only be found in reply_to_message if someone replies to a very
            first message in a channel.

        migrate_to_chat_id (``int``, *optional*):
            The group has been migrated to a supergroup with the specified identifier.
            This number may be greater than 32 bits and some programming languages may have difficulty/silent defects
            in interpreting it. But it is smaller than 52 bits, so a signed 64 bit integer or double-precision float
            type are safe for storing this identifier.

        migrate_from_chat_id (``int``, *optional*):
            The supergroup has been migrated from a group with the specified identifier.
            This number may be greater than 32 bits and some programming languages may have difficulty/silent defects
            in interpreting it. But it is smaller than 52 bits, so a signed 64 bit integer or double-precision float
            type are safe for storing this identifier.

        pinned_message (:obj:`~pyrogram.types.Message`, *optional*):
            Specified message was pinned.
            Note that the Message object in this field will not contain further reply_to_message fields even if it
            is itself a reply.

        game_high_score (:obj:`~pyrogram.types.GameHighScore`, *optional*):
            The game score for a user.
            The reply_to_message field will contain the game Message.

        views (``int``, *optional*):
            Channel post views.
	    
	forwards (``int``, *optional*):
            Channel post forwards.

        via_bot (:obj:`~pyrogram.types.User`):
            The information of the bot that generated the message from an inline query of a user.

        outgoing (``bool``, *optional*):
            Whether the message is incoming or outgoing.
            Messages received from other chats are incoming (*outgoing* is False).
            Messages sent from yourself to other chats are outgoing (*outgoing* is True).
            An exception is made for your own personal chat; messages sent there will be incoming.

        matches (List of regex Matches, *optional*):
            A list containing all `Match Objects <https://docs.python.org/3/library/re.html#match-objects>`_ that match
            the text of this message. Only applicable when using :obj:`Filters.regex <pyrogram.Filters.regex>`.

        command (List of ``str``, *optional*):
            A list containing the command and its arguments, if any.
            E.g.: "/start 1 2 3" would produce ["start", "1", "2", "3"].
            Only applicable when using :obj:`~pyrogram.filters.command`.

        video_chat_scheduled (:obj:`~pyrogram.types.VideoChatScheduled`, *optional*):
            Service message: voice chat scheduled.

        video_chat_started (:obj:`~pyrogram.types.VideoChatStarted`, *optional*):
            Service message: the voice chat started.

        video_chat_ended (:obj:`~pyrogram.types.VideoChatEnded`, *optional*):
            Service message: the voice chat has ended.

        video_chat_members_invited (:obj:`~pyrogram.types.VoiceChatParticipantsInvited`, *optional*):
            Service message: new members were invited to the voice chat.

        web_app_data (:obj:`~pyrogram.types.WebAppData`, *optional*):
            Service message: web app data sent to the bot.

        reply_markup (:obj:`~pyrogram.types.InlineKeyboardMarkup` | :obj:`~pyrogram.types.ReplyKeyboardMarkup` | :obj:`~pyrogram.types.ReplyKeyboardRemove` | :obj:`~pyrogram.types.ForceReply`, *optional*):
            Additional interface options. An object for an inline keyboard, custom reply keyboard,
            instructions to remove reply keyboard or to force a reply from the user.

        reactions (List of :obj:`~pyrogram.types.Reaction`):
            List of the reactions to this message.

        link (``str``, *property*):
            Generate a link to this message, only for groups and channels.
    """

    # TODO: Add game missing field. Also invoice, successful_payment, connected_website

    def __init__(
        self,
        *,
        client: "pyrogram.Client" = None,
        id: int,
        from_user: "types.User" = None,
        sender_chat: "types.Chat" = None,
        date: datetime = None,
        chat: "types.Chat" = None,
        forward_from: "types.User" = None,
        forward_sender_name: str = None,
        forward_from_chat: "types.Chat" = None,
        forward_from_message_id: int = None,
        forward_signature: str = None,
        forward_date: datetime = None,
        reply_to_message_id: int = None,
        reply_to_top_message_id: int = None,
        reply_to_message: "Message" = None,
        mentioned: bool = None,
        empty: bool = None,
        service: "enums.MessageServiceType" = None,
        scheduled: bool = None,
        from_scheduled: bool = None,
        media: "enums.MessageMediaType" = None,
        edit_date: datetime = None,
        media_group_id: str = None,
        author_signature: str = None,
        has_protected_content: bool = None,
        has_media_spoiler: bool = None,
        text: Str = None,
        entities: List["types.MessageEntity"] = None,
        caption_entities: List["types.MessageEntity"] = None,
        audio: "types.Audio" = None,
        document: "types.Document" = None,
        photo: "types.Photo" = None,
        sticker: "types.Sticker" = None,
        animation: "types.Animation" = None,
        game: "types.Game" = None,
        video: "types.Video" = None,
        voice: "types.Voice" = None,
        video_note: "types.VideoNote" = None,
        caption: Str = None,
        contact: "types.Contact" = None,
        location: "types.Location" = None,
        venue: "types.Venue" = None,
        web_page: "types.WebPage" = None,
        poll: "types.Poll" = None,
        dice: "types.Dice" = None,
        new_chat_members: List["types.User"] = None,
        left_chat_member: "types.User" = None,
        new_chat_title: str = None,
        new_chat_photo: "types.Photo" = None,
        delete_chat_photo: bool = None,
        group_chat_created: bool = None,
        supergroup_chat_created: bool = None,
        channel_chat_created: bool = None,
        migrate_to_chat_id: int = None,
        migrate_from_chat_id: int = None,
        pinned_message: "Message" = None,
        game_high_score: int = None,
        views: int = None,
        forwards: int = None,
        via_bot: "types.User" = None,
        outgoing: bool = None,
        matches: List[Match] = None,
        command: List[str] = None,
<<<<<<< HEAD
        video_chat_scheduled: "types.VideoChatScheduled" = None,
        video_chat_started: "types.VideoChatStarted" = None,
        video_chat_ended: "types.VideoChatEnded" = None,
        video_chat_members_invited: "types.VideoChatMembersInvited" = None,
        web_app_data: "types.WebAppData" = None,
=======
        voice_chat_scheduled: "types.VoiceChatScheduled" = None,
        voice_chat_started: "types.VoiceChatStarted" = None,
        voice_chat_ended: "types.VoiceChatEnded" = None,
        voice_chat_members_invited: "types.VoiceChatMembersInvited" = None,
        chat_history_ttl: int = None,
>>>>>>> 72e656ed
        reply_markup: Union[
            "types.InlineKeyboardMarkup",
            "types.ReplyKeyboardMarkup",
            "types.ReplyKeyboardRemove",
            "types.ForceReply"
        ] = None,
        reactions: List["types.Reaction"] = None
    ):
        super().__init__(client)

        self.id = id
        self.from_user = from_user
        self.sender_chat = sender_chat
        self.date = date
        self.chat = chat
        self.forward_from = forward_from
        self.forward_sender_name = forward_sender_name
        self.forward_from_chat = forward_from_chat
        self.forward_from_message_id = forward_from_message_id
        self.forward_signature = forward_signature
        self.forward_date = forward_date
        self.reply_to_message_id = reply_to_message_id
        self.reply_to_top_message_id = reply_to_top_message_id
        self.reply_to_message = reply_to_message
        self.mentioned = mentioned
        self.empty = empty
        self.service = service
        self.scheduled = scheduled
        self.from_scheduled = from_scheduled
        self.media = media
        self.edit_date = edit_date
        self.media_group_id = media_group_id
        self.author_signature = author_signature
        self.has_protected_content = has_protected_content
        self.has_media_spoiler = has_media_spoiler
        self.text = text
        self.entities = entities
        self.caption_entities = caption_entities
        self.audio = audio
        self.document = document
        self.photo = photo
        self.sticker = sticker
        self.animation = animation
        self.game = game
        self.video = video
        self.voice = voice
        self.video_note = video_note
        self.caption = caption
        self.contact = contact
        self.location = location
        self.venue = venue
        self.web_page = web_page
        self.poll = poll
        self.dice = dice
        self.new_chat_members = new_chat_members
        self.left_chat_member = left_chat_member
        self.new_chat_title = new_chat_title
        self.new_chat_photo = new_chat_photo
        self.delete_chat_photo = delete_chat_photo
        self.group_chat_created = group_chat_created
        self.supergroup_chat_created = supergroup_chat_created
        self.channel_chat_created = channel_chat_created
        self.migrate_to_chat_id = migrate_to_chat_id
        self.migrate_from_chat_id = migrate_from_chat_id
        self.pinned_message = pinned_message
        self.game_high_score = game_high_score
        self.views = views
        self.forwards = forwards
        self.via_bot = via_bot
        self.outgoing = outgoing
        self.matches = matches
        self.command = command
        self.reply_markup = reply_markup
<<<<<<< HEAD
        self.video_chat_scheduled = video_chat_scheduled
        self.video_chat_started = video_chat_started
        self.video_chat_ended = video_chat_ended
        self.video_chat_members_invited = video_chat_members_invited
        self.web_app_data = web_app_data
        self.reactions = reactions
=======
        self.voice_chat_scheduled = voice_chat_scheduled
        self.voice_chat_started = voice_chat_started
        self.voice_chat_ended = voice_chat_ended
        self.voice_chat_members_invited = voice_chat_members_invited
        self.chat_history_ttl = chat_history_ttl
>>>>>>> 72e656ed

    @staticmethod
    async def _parse(
        client: "pyrogram.Client",
        message: raw.base.Message,
        users: dict,
        chats: dict,
        is_scheduled: bool = False,
        replies: int = 1
    ):
        if isinstance(message, raw.types.MessageEmpty):
            return Message(id=message.id, empty=True, client=client)

        from_id = utils.get_raw_peer_id(message.from_id)
        peer_id = utils.get_raw_peer_id(message.peer_id)
        user_id = from_id or peer_id

        if isinstance(message.from_id, raw.types.PeerUser) and isinstance(message.peer_id, raw.types.PeerUser):
            if from_id not in users or peer_id not in users:
                try:
                    r = await client.invoke(
                        raw.functions.users.GetUsers(
                            id=[
                                await client.resolve_peer(from_id),
                                await client.resolve_peer(peer_id)
                            ]
                        )
                    )
                except PeerIdInvalid:
                    pass
                else:
                    users.update({i.id: i for i in r})

        if isinstance(message, raw.types.MessageService):
            action = message.action

            new_chat_members = None
            left_chat_member = None
            new_chat_title = None
            delete_chat_photo = None
            migrate_to_chat_id = None
            migrate_from_chat_id = None
            group_chat_created = None
            channel_chat_created = None
            new_chat_photo = None
<<<<<<< HEAD
            video_chat_scheduled = None
            video_chat_started = None
            video_chat_ended = None
            video_chat_members_invited = None
            web_app_data = None
=======
            voice_chat_scheduled = None
            voice_chat_started = None
            voice_chat_ended = None
            voice_chat_members_invited = None
            chat_history_ttl = None
>>>>>>> 72e656ed

            service_type = None

            if isinstance(action, raw.types.MessageActionChatAddUser):
                new_chat_members = [types.User._parse(client, users[i]) for i in action.users]
                service_type = enums.MessageServiceType.NEW_CHAT_MEMBERS
            elif isinstance(action, raw.types.MessageActionChatJoinedByLink):
                new_chat_members = [types.User._parse(client, users[utils.get_raw_peer_id(message.from_id)])]
                service_type = enums.MessageServiceType.NEW_CHAT_MEMBERS
            elif isinstance(action, raw.types.MessageActionChatDeleteUser):
                left_chat_member = types.User._parse(client, users[action.user_id])
                service_type = enums.MessageServiceType.LEFT_CHAT_MEMBERS
            elif isinstance(action, raw.types.MessageActionChatEditTitle):
                new_chat_title = action.title
                service_type = enums.MessageServiceType.NEW_CHAT_TITLE
            elif isinstance(action, raw.types.MessageActionChatDeletePhoto):
                delete_chat_photo = True
                service_type = enums.MessageServiceType.DELETE_CHAT_PHOTO
            elif isinstance(action, raw.types.MessageActionChatMigrateTo):
                migrate_to_chat_id = action.channel_id
                service_type = enums.MessageServiceType.MIGRATE_TO_CHAT_ID
            elif isinstance(action, raw.types.MessageActionChannelMigrateFrom):
                migrate_from_chat_id = action.chat_id
                service_type = enums.MessageServiceType.MIGRATE_FROM_CHAT_ID
            elif isinstance(action, raw.types.MessageActionChatCreate):
                group_chat_created = True
                service_type = enums.MessageServiceType.GROUP_CHAT_CREATED
            elif isinstance(action, raw.types.MessageActionChannelCreate):
                channel_chat_created = True
                service_type = enums.MessageServiceType.CHANNEL_CHAT_CREATED
            elif isinstance(action, raw.types.MessageActionChatEditPhoto):
                new_chat_photo = types.Photo._parse(client, action.photo)
                service_type = enums.MessageServiceType.NEW_CHAT_PHOTO
            elif isinstance(action, raw.types.MessageActionGroupCallScheduled):
                video_chat_scheduled = types.VideoChatScheduled._parse(action)
                service_type = enums.MessageServiceType.VIDEO_CHAT_SCHEDULED
            elif isinstance(action, raw.types.MessageActionGroupCall):
                if action.duration:
                    video_chat_ended = types.VideoChatEnded._parse(action)
                    service_type = enums.MessageServiceType.VIDEO_CHAT_ENDED
                else:
                    video_chat_started = types.VideoChatStarted()
                    service_type = enums.MessageServiceType.VIDEO_CHAT_STARTED
            elif isinstance(action, raw.types.MessageActionInviteToGroupCall):
<<<<<<< HEAD
                video_chat_members_invited = types.VideoChatMembersInvited._parse(client, action, users)
                service_type = enums.MessageServiceType.VIDEO_CHAT_MEMBERS_INVITED
            elif isinstance(action, raw.types.MessageActionWebViewDataSentMe):
                web_app_data = types.WebAppData._parse(action)
                service_type = enums.MessageServiceType.WEB_APP_DATA
=======
                voice_chat_members_invited = types.VoiceChatMembersInvited._parse(client, action, users)
                service_type = "voice_chat_members_invited"
            elif isinstance(action, raw.types.MessageActionSetMessagesTTL):
                chat_history_ttl = action.period
                service_type = "chat_history_ttl"
>>>>>>> 72e656ed

            from_user = types.User._parse(client, users.get(user_id, None))
            sender_chat = types.Chat._parse(client, message, users, chats, is_chat=False) if not from_user else None

            parsed_message = Message(
                id=message.id,
                date=utils.timestamp_to_datetime(message.date),
                chat=types.Chat._parse(client, message, users, chats, is_chat=True),
                from_user=from_user,
                sender_chat=sender_chat,
                service=service_type,
                new_chat_members=new_chat_members,
                left_chat_member=left_chat_member,
                new_chat_title=new_chat_title,
                new_chat_photo=new_chat_photo,
                delete_chat_photo=delete_chat_photo,
                migrate_to_chat_id=utils.get_channel_id(migrate_to_chat_id) if migrate_to_chat_id else None,
                migrate_from_chat_id=-migrate_from_chat_id if migrate_from_chat_id else None,
                group_chat_created=group_chat_created,
                channel_chat_created=channel_chat_created,
<<<<<<< HEAD
                video_chat_scheduled=video_chat_scheduled,
                video_chat_started=video_chat_started,
                video_chat_ended=video_chat_ended,
                video_chat_members_invited=video_chat_members_invited,
                web_app_data=web_app_data,
=======
                voice_chat_scheduled=voice_chat_scheduled,
                voice_chat_started=voice_chat_started,
                voice_chat_ended=voice_chat_ended,
                voice_chat_members_invited=voice_chat_members_invited,
                chat_history_ttl=chat_history_ttl,
>>>>>>> 72e656ed
                client=client
                # TODO: supergroup_chat_created
            )

            if isinstance(action, raw.types.MessageActionPinMessage):
                try:
                    parsed_message.pinned_message = await client.get_messages(
                        parsed_message.chat.id,
                        reply_to_message_ids=message.id,
                        replies=0
                    )

                    parsed_message.service = enums.MessageServiceType.PINNED_MESSAGE
                except MessageIdsEmpty:
                    pass

            if isinstance(action, raw.types.MessageActionGameScore):
                parsed_message.game_high_score = types.GameHighScore._parse_action(client, message, users)

                if message.reply_to and replies:
                    try:
                        parsed_message.reply_to_message = await client.get_messages(
                            parsed_message.chat.id,
                            reply_to_message_ids=message.id,
                            replies=0
                        )

                        parsed_message.service = enums.MessageServiceType.GAME_HIGH_SCORE
                    except MessageIdsEmpty:
                        pass

            client.message_cache[(parsed_message.chat.id, parsed_message.id)] = parsed_message

            return parsed_message

        if isinstance(message, raw.types.Message):
            entities = [types.MessageEntity._parse(client, entity, users) for entity in message.entities]
            entities = types.List(filter(lambda x: x is not None, entities))

            forward_from = None
            forward_sender_name = None
            forward_from_chat = None
            forward_from_message_id = None
            forward_signature = None
            forward_date = None

            forward_header = message.fwd_from  # type: raw.types.MessageFwdHeader

            if forward_header:
                forward_date = utils.timestamp_to_datetime(forward_header.date)

                if forward_header.from_id:
                    raw_peer_id = utils.get_raw_peer_id(forward_header.from_id)
                    peer_id = utils.get_peer_id(forward_header.from_id)

                    if peer_id > 0:
                        forward_from = types.User._parse(client, users[raw_peer_id])
                    else:
                        forward_from_chat = types.Chat._parse_channel_chat(client, chats[raw_peer_id])
                        forward_from_message_id = forward_header.channel_post
                        forward_signature = forward_header.post_author
                elif forward_header.from_name:
                    forward_sender_name = forward_header.from_name

            photo = None
            location = None
            contact = None
            venue = None
            game = None
            audio = None
            voice = None
            animation = None
            video = None
            video_note = None
            sticker = None
            document = None
            web_page = None
            poll = None
            dice = None

            media = message.media
            media_type = None
            has_media_spoiler = None

            if media:
                if isinstance(media, raw.types.MessageMediaPhoto):
                    photo = types.Photo._parse(client, media.photo, media.ttl_seconds)
                    media_type = enums.MessageMediaType.PHOTO
                    has_media_spoiler = media.spoiler
                elif isinstance(media, raw.types.MessageMediaGeo):
                    location = types.Location._parse(client, media.geo)
                    media_type = enums.MessageMediaType.LOCATION
                elif isinstance(media, raw.types.MessageMediaContact):
                    contact = types.Contact._parse(client, media)
                    media_type = enums.MessageMediaType.CONTACT
                elif isinstance(media, raw.types.MessageMediaVenue):
                    venue = types.Venue._parse(client, media)
                    media_type = enums.MessageMediaType.VENUE
                elif isinstance(media, raw.types.MessageMediaGame):
                    game = types.Game._parse(client, message)
                    media_type = enums.MessageMediaType.GAME
                elif isinstance(media, raw.types.MessageMediaDocument):
                    doc = media.document

                    if isinstance(doc, raw.types.Document):
                        attributes = {type(i): i for i in doc.attributes}

                        file_name = getattr(
                            attributes.get(
                                raw.types.DocumentAttributeFilename, None
                            ), "file_name", None
                        )

                        if raw.types.DocumentAttributeAnimated in attributes:
                            video_attributes = attributes.get(raw.types.DocumentAttributeVideo, None)
                            animation = types.Animation._parse(client, doc, video_attributes, file_name)
                            media_type = enums.MessageMediaType.ANIMATION
                            has_media_spoiler = media.spoiler
                        elif raw.types.DocumentAttributeSticker in attributes:
                            sticker = await types.Sticker._parse(client, doc, attributes)
                            media_type = enums.MessageMediaType.STICKER
                        elif raw.types.DocumentAttributeVideo in attributes:
                            video_attributes = attributes[raw.types.DocumentAttributeVideo]

                            if video_attributes.round_message:
                                video_note = types.VideoNote._parse(client, doc, video_attributes)
                                media_type = enums.MessageMediaType.VIDEO_NOTE
                            else:
                                video = types.Video._parse(client, doc, video_attributes, file_name, media.ttl_seconds)
                                media_type = enums.MessageMediaType.VIDEO
                                has_media_spoiler = media.spoiler
                        elif raw.types.DocumentAttributeAudio in attributes:
                            audio_attributes = attributes[raw.types.DocumentAttributeAudio]

                            if audio_attributes.voice:
                                voice = types.Voice._parse(client, doc, audio_attributes)
                                media_type = enums.MessageMediaType.VOICE
                            else:
                                audio = types.Audio._parse(client, doc, audio_attributes, file_name)
                                media_type = enums.MessageMediaType.AUDIO
                        else:
                            document = types.Document._parse(client, doc, file_name)
                            media_type = enums.MessageMediaType.DOCUMENT
                elif isinstance(media, raw.types.MessageMediaWebPage):
                    if isinstance(media.webpage, raw.types.WebPage):
                        web_page = types.WebPage._parse(client, media.webpage)
                        media_type = enums.MessageMediaType.WEB_PAGE
                    else:
                        media = None
                elif isinstance(media, raw.types.MessageMediaPoll):
                    poll = types.Poll._parse(client, media)
                    media_type = enums.MessageMediaType.POLL
                elif isinstance(media, raw.types.MessageMediaDice):
                    dice = types.Dice._parse(client, media)
                    media_type = enums.MessageMediaType.DICE
                else:
                    media = None

            reply_markup = message.reply_markup

            if reply_markup:
                if isinstance(reply_markup, raw.types.ReplyKeyboardForceReply):
                    reply_markup = types.ForceReply.read(reply_markup)
                elif isinstance(reply_markup, raw.types.ReplyKeyboardMarkup):
                    reply_markup = types.ReplyKeyboardMarkup.read(reply_markup)
                elif isinstance(reply_markup, raw.types.ReplyInlineMarkup):
                    reply_markup = types.InlineKeyboardMarkup.read(reply_markup)
                elif isinstance(reply_markup, raw.types.ReplyKeyboardHide):
                    reply_markup = types.ReplyKeyboardRemove.read(reply_markup)
                else:
                    reply_markup = None

            from_user = types.User._parse(client, users.get(user_id, None))
            sender_chat = types.Chat._parse(client, message, users, chats, is_chat=False) if not from_user else None

            reactions = types.MessageReactions._parse(client, message.reactions)

            parsed_message = Message(
                id=message.id,
                date=utils.timestamp_to_datetime(message.date),
                chat=types.Chat._parse(client, message, users, chats, is_chat=True),
                from_user=from_user,
                sender_chat=sender_chat,
                text=(
                    Str(message.message).init(entities) or None
                    if media is None or web_page is not None
                    else None
                ),
                caption=(
                    Str(message.message).init(entities) or None
                    if media is not None and web_page is None
                    else None
                ),
                entities=(
                    entities or None
                    if media is None or web_page is not None
                    else None
                ),
                caption_entities=(
                    entities or None
                    if media is not None and web_page is None
                    else None
                ),
                author_signature=message.post_author,
                has_protected_content=message.noforwards,
                has_media_spoiler=has_media_spoiler,
                forward_from=forward_from,
                forward_sender_name=forward_sender_name,
                forward_from_chat=forward_from_chat,
                forward_from_message_id=forward_from_message_id,
                forward_signature=forward_signature,
                forward_date=forward_date,
                mentioned=message.mentioned,
                scheduled=is_scheduled,
                from_scheduled=message.from_scheduled,
                media=media_type,
                edit_date=utils.timestamp_to_datetime(message.edit_date),
                media_group_id=message.grouped_id,
                photo=photo,
                location=location,
                contact=contact,
                venue=venue,
                audio=audio,
                voice=voice,
                animation=animation,
                game=game,
                video=video,
                video_note=video_note,
                sticker=sticker,
                document=document,
                web_page=web_page,
                poll=poll,
                dice=dice,
                views=message.views,
                forwards=message.forwards,
                via_bot=types.User._parse(client, users.get(message.via_bot_id, None)),
                outgoing=message.out,
                reply_markup=reply_markup,
                reactions=reactions,
                client=client
            )

            if message.reply_to:
                parsed_message.reply_to_message_id = message.reply_to.reply_to_msg_id
                parsed_message.reply_to_top_message_id = message.reply_to.reply_to_top_id

                if replies:
                    try:
                        key = (parsed_message.chat.id, parsed_message.reply_to_message_id)
                        reply_to_message = client.message_cache[key]

                        if not reply_to_message:
                            reply_to_message = await client.get_messages(
                                parsed_message.chat.id,
                                reply_to_message_ids=message.id,
                                replies=replies - 1
                            )

                        parsed_message.reply_to_message = reply_to_message
                    except MessageIdsEmpty:
                        pass

            if not parsed_message.poll:  # Do not cache poll messages
                client.message_cache[(parsed_message.chat.id, parsed_message.id)] = parsed_message

            return parsed_message

    @property
    def link(self) -> str:
        if (
            self.chat.type in (enums.ChatType.GROUP, enums.ChatType.SUPERGROUP, enums.ChatType.CHANNEL)
            and self.chat.username
        ):
            return f"https://t.me/{self.chat.username}/{self.id}"
        else:
            return f"https://t.me/c/{utils.get_channel_id(self.chat.id)}/{self.id}"

    async def get_media_group(self) -> List["types.Message"]:
        """Bound method *get_media_group* of :obj:`~pyrogram.types.Message`.
        
        Use as a shortcut for:
        
        .. code-block:: python

            await client.get_media_group(
                chat_id=message.chat.id,
                message_id=message.id
            )
            
        Example:
            .. code-block:: python

                await message.get_media_group()
                
        Returns:
            List of :obj:`~pyrogram.types.Message`: On success, a list of messages of the media group is returned.
            
        Raises:
            ValueError: In case the passed message id doesn't belong to a media group.
        """

        return await self._client.get_media_group(
            chat_id=self.chat.id,
            message_id=self.id
        )

    async def reply_text(
        self,
        text: str,
        quote: bool = None,
        parse_mode: Optional["enums.ParseMode"] = None,
        entities: List["types.MessageEntity"] = None,
        disable_web_page_preview: bool = None,
        disable_notification: bool = None,
        reply_to_message_id: int = None,
        schedule_date: datetime = None,
        protect_content: bool = None,
        reply_markup=None
    ) -> "Message":
        """Bound method *reply_text* of :obj:`~pyrogram.types.Message`.

        An alias exists as *reply*.

        Use as a shortcut for:

        .. code-block:: python

            await client.send_message(
                chat_id=message.chat.id,
                text="hello",
                reply_to_message_id=message.id
            )

        Example:
            .. code-block:: python

                await message.reply_text("hello", quote=True)

        Parameters:
            text (``str``):
                Text of the message to be sent.

            quote (``bool``, *optional*):
                If ``True``, the message will be sent as a reply to this message.
                If *reply_to_message_id* is passed, this parameter will be ignored.
                Defaults to ``True`` in group chats and ``False`` in private chats.

            parse_mode (:obj:`~pyrogram.enums.ParseMode`, *optional*):
                By default, texts are parsed using both Markdown and HTML styles.
                You can combine both syntaxes together.

            entities (List of :obj:`~pyrogram.types.MessageEntity`):
                List of special entities that appear in message text, which can be specified instead of *parse_mode*.

            disable_web_page_preview (``bool``, *optional*):
                Disables link previews for links in this message.

            disable_notification (``bool``, *optional*):
                Sends the message silently.
                Users will receive a notification with no sound.

            reply_to_message_id (``int``, *optional*):
                If the message is a reply, ID of the original message.

            schedule_date (:py:obj:`~datetime.datetime`, *optional*):
                Date when the message will be automatically sent.

            protect_content (``bool``, *optional*):
                Protects the contents of the sent message from forwarding and saving.

            reply_markup (:obj:`~pyrogram.types.InlineKeyboardMarkup` | :obj:`~pyrogram.types.ReplyKeyboardMarkup` | :obj:`~pyrogram.types.ReplyKeyboardRemove` | :obj:`~pyrogram.types.ForceReply`, *optional*):
                Additional interface options. An object for an inline keyboard, custom reply keyboard,
                instructions to remove reply keyboard or to force a reply from the user.

        Returns:
            On success, the sent Message is returned.

        Raises:
            RPCError: In case of a Telegram RPC error.
        """
        if quote is None:
            quote = self.chat.type != enums.ChatType.PRIVATE

        if reply_to_message_id is None and quote:
            reply_to_message_id = self.id

        return await self._client.send_message(
            chat_id=self.chat.id,
            text=text,
            parse_mode=parse_mode,
            entities=entities,
            disable_web_page_preview=disable_web_page_preview,
            disable_notification=disable_notification,
            reply_to_message_id=reply_to_message_id,
            schedule_date=schedule_date,
            protect_content=protect_content,
            reply_markup=reply_markup
        )

    reply = reply_text

    async def reply_animation(
        self,
        animation: Union[str, BinaryIO],
        quote: bool = None,
        caption: str = "",
        parse_mode: Optional["enums.ParseMode"] = None,
        caption_entities: List["types.MessageEntity"] = None,
        has_spoiler: bool = None,
        duration: int = 0,
        width: int = 0,
        height: int = 0,
        thumb: str = None,
        disable_notification: bool = None,
        reply_markup: Union[
            "types.InlineKeyboardMarkup",
            "types.ReplyKeyboardMarkup",
            "types.ReplyKeyboardRemove",
            "types.ForceReply"
        ] = None,
        reply_to_message_id: int = None,
        progress: Callable = None,
        progress_args: tuple = ()
    ) -> "Message":
        """Bound method *reply_animation* :obj:`~pyrogram.types.Message`.

        Use as a shortcut for:

        .. code-block:: python

            await client.send_animation(
                chat_id=message.chat.id,
                animation=animation
            )

        Example:
            .. code-block:: python

                await message.reply_animation(animation)

        Parameters:
            animation (``str``):
                Animation to send.
                Pass a file_id as string to send an animation that exists on the Telegram servers,
                pass an HTTP URL as a string for Telegram to get an animation from the Internet, or
                pass a file path as string to upload a new animation that exists on your local machine.

            quote (``bool``, *optional*):
                If ``True``, the message will be sent as a reply to this message.
                If *reply_to_message_id* is passed, this parameter will be ignored.
                Defaults to ``True`` in group chats and ``False`` in private chats.

            caption (``str``, *optional*):
                Animation caption, 0-1024 characters.

            parse_mode (:obj:`~pyrogram.enums.ParseMode`, *optional*):
                By default, texts are parsed using both Markdown and HTML styles.
                You can combine both syntaxes together.

            caption_entities (List of :obj:`~pyrogram.types.MessageEntity`):
                List of special entities that appear in the caption, which can be specified instead of *parse_mode*.

            has_spoiler (``bool``, *optional*):
                Pass True if the animation needs to be covered with a spoiler animation.

            duration (``int``, *optional*):
                Duration of sent animation in seconds.

            width (``int``, *optional*):
                Animation width.

            height (``int``, *optional*):
                Animation height.

            thumb (``str``, *optional*):
                Thumbnail of the animation file sent.
                The thumbnail should be in JPEG format and less than 200 KB in size.
                A thumbnail's width and height should not exceed 320 pixels.
                Thumbnails can't be reused and can be only uploaded as a new file.

            disable_notification (``bool``, *optional*):
                Sends the message silently.
                Users will receive a notification with no sound.

            reply_to_message_id (``int``, *optional*):
                If the message is a reply, ID of the original message.

            reply_markup (:obj:`~pyrogram.types.InlineKeyboardMarkup` | :obj:`~pyrogram.types.ReplyKeyboardMarkup` | :obj:`~pyrogram.types.ReplyKeyboardRemove` | :obj:`~pyrogram.types.ForceReply`, *optional*):
                Additional interface options. An object for an inline keyboard, custom reply keyboard,
                instructions to remove reply keyboard or to force a reply from the user.

            progress (``Callable``, *optional*):
                Pass a callback function to view the file transmission progress.
                The function must take *(current, total)* as positional arguments (look at Other Parameters below for a
                detailed description) and will be called back each time a new file chunk has been successfully
                transmitted.

            progress_args (``tuple``, *optional*):
                Extra custom arguments for the progress callback function.
                You can pass anything you need to be available in the progress callback scope; for example, a Message
                object or a Client instance in order to edit the message with the updated progress status.

        Other Parameters:
            current (``int``):
                The amount of bytes transmitted so far.

            total (``int``):
                The total size of the file.

            *args (``tuple``, *optional*):
                Extra custom arguments as defined in the ``progress_args`` parameter.
                You can either keep ``*args`` or add every single extra argument in your function signature.

        Returns:
            On success, the sent :obj:`~pyrogram.types.Message` is returned.
            In case the upload is deliberately stopped with :meth:`~pyrogram.Client.stop_transmission`, None is returned
            instead.

        Raises:
            RPCError: In case of a Telegram RPC error.
        """
        if quote is None:
            quote = self.chat.type != enums.ChatType.PRIVATE

        if reply_to_message_id is None and quote:
            reply_to_message_id = self.id

        return await self._client.send_animation(
            chat_id=self.chat.id,
            animation=animation,
            caption=caption,
            parse_mode=parse_mode,
            caption_entities=caption_entities,
            has_spoiler=has_spoiler,
            duration=duration,
            width=width,
            height=height,
            thumb=thumb,
            disable_notification=disable_notification,
            reply_to_message_id=reply_to_message_id,
            reply_markup=reply_markup,
            progress=progress,
            progress_args=progress_args
        )

    async def reply_audio(
        self,
        audio: Union[str, BinaryIO],
        quote: bool = None,
        caption: str = "",
        parse_mode: Optional["enums.ParseMode"] = None,
        caption_entities: List["types.MessageEntity"] = None,
        duration: int = 0,
        performer: str = None,
        title: str = None,
        thumb: str = None,
        disable_notification: bool = None,
        reply_to_message_id: int = None,
        reply_markup: Union[
            "types.InlineKeyboardMarkup",
            "types.ReplyKeyboardMarkup",
            "types.ReplyKeyboardRemove",
            "types.ForceReply"
        ] = None,
        progress: Callable = None,
        progress_args: tuple = ()
    ) -> "Message":
        """Bound method *reply_audio* of :obj:`~pyrogram.types.Message`.

        Use as a shortcut for:

        .. code-block:: python

            await client.send_audio(
                chat_id=message.chat.id,
                audio=audio
            )

        Example:
            .. code-block:: python

                await message.reply_audio(audio)

        Parameters:
            audio (``str``):
                Audio file to send.
                Pass a file_id as string to send an audio file that exists on the Telegram servers,
                pass an HTTP URL as a string for Telegram to get an audio file from the Internet, or
                pass a file path as string to upload a new audio file that exists on your local machine.

            quote (``bool``, *optional*):
                If ``True``, the message will be sent as a reply to this message.
                If *reply_to_message_id* is passed, this parameter will be ignored.
                Defaults to ``True`` in group chats and ``False`` in private chats.

            caption (``str``, *optional*):
                Audio caption, 0-1024 characters.

            parse_mode (:obj:`~pyrogram.enums.ParseMode`, *optional*):
                By default, texts are parsed using both Markdown and HTML styles.
                You can combine both syntaxes together.

            caption_entities (List of :obj:`~pyrogram.types.MessageEntity`):
                List of special entities that appear in the caption, which can be specified instead of *parse_mode*.

            duration (``int``, *optional*):
                Duration of the audio in seconds.

            performer (``str``, *optional*):
                Performer.

            title (``str``, *optional*):
                Track name.

            thumb (``str``, *optional*):
                Thumbnail of the music file album cover.
                The thumbnail should be in JPEG format and less than 200 KB in size.
                A thumbnail's width and height should not exceed 320 pixels.
                Thumbnails can't be reused and can be only uploaded as a new file.

            disable_notification (``bool``, *optional*):
                Sends the message silently.
                Users will receive a notification with no sound.

            reply_to_message_id (``int``, *optional*):
                If the message is a reply, ID of the original message.

            reply_markup (:obj:`~pyrogram.types.InlineKeyboardMarkup` | :obj:`~pyrogram.types.ReplyKeyboardMarkup` | :obj:`~pyrogram.types.ReplyKeyboardRemove` | :obj:`~pyrogram.types.ForceReply`, *optional*):
                Additional interface options. An object for an inline keyboard, custom reply keyboard,
                instructions to remove reply keyboard or to force a reply from the user.

            progress (``Callable``, *optional*):
                Pass a callback function to view the file transmission progress.
                The function must take *(current, total)* as positional arguments (look at Other Parameters below for a
                detailed description) and will be called back each time a new file chunk has been successfully
                transmitted.

            progress_args (``tuple``, *optional*):
                Extra custom arguments for the progress callback function.
                You can pass anything you need to be available in the progress callback scope; for example, a Message
                object or a Client instance in order to edit the message with the updated progress status.

        Other Parameters:
            current (``int``):
                The amount of bytes transmitted so far.

            total (``int``):
                The total size of the file.

            *args (``tuple``, *optional*):
                Extra custom arguments as defined in the ``progress_args`` parameter.
                You can either keep ``*args`` or add every single extra argument in your function signature.

        Returns:
            On success, the sent :obj:`~pyrogram.types.Message` is returned.
            In case the upload is deliberately stopped with :meth:`~pyrogram.Client.stop_transmission`, None is returned
            instead.

        Raises:
            RPCError: In case of a Telegram RPC error.
        """
        if quote is None:
            quote = self.chat.type != enums.ChatType.PRIVATE

        if reply_to_message_id is None and quote:
            reply_to_message_id = self.id

        return await self._client.send_audio(
            chat_id=self.chat.id,
            audio=audio,
            caption=caption,
            parse_mode=parse_mode,
            caption_entities=caption_entities,
            duration=duration,
            performer=performer,
            title=title,
            thumb=thumb,
            disable_notification=disable_notification,
            reply_to_message_id=reply_to_message_id,
            reply_markup=reply_markup,
            progress=progress,
            progress_args=progress_args
        )

    async def reply_cached_media(
        self,
        file_id: str,
        quote: bool = None,
        caption: str = "",
        parse_mode: Optional["enums.ParseMode"] = None,
        caption_entities: List["types.MessageEntity"] = None,
        disable_notification: bool = None,
        reply_to_message_id: int = None,
        reply_markup: Union[
            "types.InlineKeyboardMarkup",
            "types.ReplyKeyboardMarkup",
            "types.ReplyKeyboardRemove",
            "types.ForceReply"
        ] = None
    ) -> "Message":
        """Bound method *reply_cached_media* of :obj:`~pyrogram.types.Message`.

        Use as a shortcut for:

        .. code-block:: python

            await client.send_cached_media(
                chat_id=message.chat.id,
                file_id=file_id
            )

        Example:
            .. code-block:: python

                await message.reply_cached_media(file_id)

        Parameters:
            file_id (``str``):
                Media to send.
                Pass a file_id as string to send a media that exists on the Telegram servers.

            quote (``bool``, *optional*):
                If ``True``, the message will be sent as a reply to this message.
                If *reply_to_message_id* is passed, this parameter will be ignored.
                Defaults to ``True`` in group chats and ``False`` in private chats.

            caption (``bool``, *optional*):
                Media caption, 0-1024 characters.

            parse_mode (:obj:`~pyrogram.enums.ParseMode`, *optional*):
                By default, texts are parsed using both Markdown and HTML styles.
                You can combine both syntaxes together.

            caption_entities (List of :obj:`~pyrogram.types.MessageEntity`):
                List of special entities that appear in the caption, which can be specified instead of *parse_mode*.

            disable_notification (``bool``, *optional*):
                Sends the message silently.
                Users will receive a notification with no sound.

            reply_to_message_id (``int``, *optional*):
                If the message is a reply, ID of the original message.

            reply_markup (:obj:`~pyrogram.types.InlineKeyboardMarkup` | :obj:`~pyrogram.types.ReplyKeyboardMarkup` | :obj:`~pyrogram.types.ReplyKeyboardRemove` | :obj:`~pyrogram.types.ForceReply`, *optional*):
                Additional interface options. An object for an inline keyboard, custom reply keyboard,
                instructions to remove reply keyboard or to force a reply from the user.

        Returns:
            On success, the sent :obj:`~pyrogram.types.Message` is returned.

        Raises:
            RPCError: In case of a Telegram RPC error.
        """
        if quote is None:
            quote = self.chat.type != enums.ChatType.PRIVATE

        if reply_to_message_id is None and quote:
            reply_to_message_id = self.id

        return await self._client.send_cached_media(
            chat_id=self.chat.id,
            file_id=file_id,
            caption=caption,
            parse_mode=parse_mode,
            caption_entities=caption_entities,
            disable_notification=disable_notification,
            reply_to_message_id=reply_to_message_id,
            reply_markup=reply_markup
        )

    async def reply_chat_action(self, action: "enums.ChatAction") -> bool:
        """Bound method *reply_chat_action* of :obj:`~pyrogram.types.Message`.

        Use as a shortcut for:

        .. code-block:: python

            from pyrogram import enums

            await client.send_chat_action(
                chat_id=message.chat.id,
                action=enums.ChatAction.TYPING
            )

        Example:
            .. code-block:: python

                from pyrogram import enums

                await message.reply_chat_action(enums.ChatAction.TYPING)

        Parameters:
            action (:obj:`~pyrogram.enums.ChatAction`):
                Type of action to broadcast.

        Returns:
            ``bool``: On success, True is returned.

        Raises:
            RPCError: In case of a Telegram RPC error.
            ValueError: In case the provided string is not a valid chat action.
        """
        return await self._client.send_chat_action(
            chat_id=self.chat.id,
            action=action
        )

    async def reply_contact(
        self,
        phone_number: str,
        first_name: str,
        quote: bool = None,
        last_name: str = "",
        vcard: str = "",
        disable_notification: bool = None,
        reply_to_message_id: int = None,
        reply_markup: Union[
            "types.InlineKeyboardMarkup",
            "types.ReplyKeyboardMarkup",
            "types.ReplyKeyboardRemove",
            "types.ForceReply"
        ] = None
    ) -> "Message":
        """Bound method *reply_contact* of :obj:`~pyrogram.types.Message`.

        Use as a shortcut for:

        .. code-block:: python

            await client.send_contact(
                chat_id=message.chat.id,
                phone_number=phone_number,
                first_name=first_name
            )

        Example:
            .. code-block:: python

                await message.reply_contact("+1-123-456-7890", "Name")

        Parameters:
            phone_number (``str``):
                Contact's phone number.

            first_name (``str``):
                Contact's first name.

            quote (``bool``, *optional*):
                If ``True``, the message will be sent as a reply to this message.
                If *reply_to_message_id* is passed, this parameter will be ignored.
                Defaults to ``True`` in group chats and ``False`` in private chats.

            last_name (``str``, *optional*):
                Contact's last name.

            vcard (``str``, *optional*):
                Additional data about the contact in the form of a vCard, 0-2048 bytes

            disable_notification (``bool``, *optional*):
                Sends the message silently.
                Users will receive a notification with no sound.

            reply_to_message_id (``int``, *optional*):
                If the message is a reply, ID of the original message.

            reply_markup (:obj:`~pyrogram.types.InlineKeyboardMarkup` | :obj:`~pyrogram.types.ReplyKeyboardMarkup` | :obj:`~pyrogram.types.ReplyKeyboardRemove` | :obj:`~pyrogram.types.ForceReply`, *optional*):
                Additional interface options. An object for an inline keyboard, custom reply keyboard,
                instructions to remove reply keyboard or to force a reply from the user.

        Returns:
            On success, the sent :obj:`~pyrogram.types.Message` is returned.

        Raises:
            RPCError: In case of a Telegram RPC error.
        """
        if quote is None:
            quote = self.chat.type != enums.ChatType.PRIVATE

        if reply_to_message_id is None and quote:
            reply_to_message_id = self.id

        return await self._client.send_contact(
            chat_id=self.chat.id,
            phone_number=phone_number,
            first_name=first_name,
            last_name=last_name,
            vcard=vcard,
            disable_notification=disable_notification,
            reply_to_message_id=reply_to_message_id,
            reply_markup=reply_markup
        )

    async def reply_document(
        self,
        document: Union[str, BinaryIO],
        quote: bool = None,
        thumb: str = None,
        caption: str = "",
        parse_mode: Optional["enums.ParseMode"] = None,
        caption_entities: List["types.MessageEntity"] = None,
        file_name: str = None,
        force_document: bool = None,
        disable_notification: bool = None,
        reply_to_message_id: int = None,
        schedule_date: datetime = None,
        reply_markup: Union[
            "types.InlineKeyboardMarkup",
            "types.ReplyKeyboardMarkup",
            "types.ReplyKeyboardRemove",
            "types.ForceReply"
        ] = None,
        progress: Callable = None,
        progress_args: tuple = ()
    ) -> "Message":
        """Bound method *reply_document* of :obj:`~pyrogram.types.Message`.

        Use as a shortcut for:

        .. code-block:: python

            await client.send_document(
                chat_id=message.chat.id,
                document=document
            )

        Example:
            .. code-block:: python

                await message.reply_document(document)

        Parameters:
            document (``str``):
                File to send.
                Pass a file_id as string to send a file that exists on the Telegram servers,
                pass an HTTP URL as a string for Telegram to get a file from the Internet, or
                pass a file path as string to upload a new file that exists on your local machine.

            quote (``bool``, *optional*):
                If ``True``, the message will be sent as a reply to this message.
                If *reply_to_message_id* is passed, this parameter will be ignored.
                Defaults to ``True`` in group chats and ``False`` in private chats.

            thumb (``str``, *optional*):
                Thumbnail of the file sent.
                The thumbnail should be in JPEG format and less than 200 KB in size.
                A thumbnail's width and height should not exceed 320 pixels.
                Thumbnails can't be reused and can be only uploaded as a new file.

            caption (``str``, *optional*):
                Document caption, 0-1024 characters.

            parse_mode (:obj:`~pyrogram.enums.ParseMode`, *optional*):
                By default, texts are parsed using both Markdown and HTML styles.
                You can combine both syntaxes together.

            caption_entities (List of :obj:`~pyrogram.types.MessageEntity`):
                List of special entities that appear in the caption, which can be specified instead of *parse_mode*.
            
            file_name (``str``, *optional*):
                File name of the document sent.
                Defaults to file's path basename.

            force_document (``bool``, *optional*):
                Pass True to force sending files as document. Useful for video files that need to be sent as
                document messages instead of video messages.
                Defaults to False.

            disable_notification (``bool``, *optional*):
                Sends the message silently.
                Users will receive a notification with no sound.

            reply_to_message_id (``int``, *optional*):
                If the message is a reply, ID of the original message.
            
            schedule_date (:py:obj:`~datetime.datetime`, *optional*):
                Date when the message will be automatically sent.

            reply_markup (:obj:`~pyrogram.types.InlineKeyboardMarkup` | :obj:`~pyrogram.types.ReplyKeyboardMarkup` | :obj:`~pyrogram.types.ReplyKeyboardRemove` | :obj:`~pyrogram.types.ForceReply`, *optional*):
                Additional interface options. An object for an inline keyboard, custom reply keyboard,
                instructions to remove reply keyboard or to force a reply from the user.

            progress (``Callable``, *optional*):
                Pass a callback function to view the file transmission progress.
                The function must take *(current, total)* as positional arguments (look at Other Parameters below for a
                detailed description) and will be called back each time a new file chunk has been successfully
                transmitted.

            progress_args (``tuple``, *optional*):
                Extra custom arguments for the progress callback function.
                You can pass anything you need to be available in the progress callback scope; for example, a Message
                object or a Client instance in order to edit the message with the updated progress status.

        Other Parameters:
            current (``int``):
                The amount of bytes transmitted so far.

            total (``int``):
                The total size of the file.

            *args (``tuple``, *optional*):
                Extra custom arguments as defined in the ``progress_args`` parameter.
                You can either keep ``*args`` or add every single extra argument in your function signature.

        Returns:
            On success, the sent :obj:`~pyrogram.types.Message` is returned.
            In case the upload is deliberately stopped with :meth:`~pyrogram.Client.stop_transmission`, None is returned
            instead.

        Raises:
            RPCError: In case of a Telegram RPC error.
        """
        if quote is None:
            quote = self.chat.type != enums.ChatType.PRIVATE

        if reply_to_message_id is None and quote:
            reply_to_message_id = self.id

        return await self._client.send_document(
            chat_id=self.chat.id,
            document=document,
            thumb=thumb,
            caption=caption,
            parse_mode=parse_mode,
            caption_entities=caption_entities,
            file_name=file_name,
            force_document=force_document,
            disable_notification=disable_notification,
            reply_to_message_id=reply_to_message_id,
            schedule_date=schedule_date,
            reply_markup=reply_markup,
            progress=progress,
            progress_args=progress_args
        )

    async def reply_game(
        self,
        game_short_name: str,
        quote: bool = None,
        disable_notification: bool = None,
        reply_to_message_id: int = None,
        reply_markup: Union[
            "types.InlineKeyboardMarkup",
            "types.ReplyKeyboardMarkup",
            "types.ReplyKeyboardRemove",
            "types.ForceReply"
        ] = None
    ) -> "Message":
        """Bound method *reply_game* of :obj:`~pyrogram.types.Message`.

        Use as a shortcut for:

        .. code-block:: python

            await client.send_game(
                chat_id=message.chat.id,
                game_short_name="lumberjack"
            )

        Example:
            .. code-block:: python

                await message.reply_game("lumberjack")

        Parameters:
            game_short_name (``str``):
                Short name of the game, serves as the unique identifier for the game. Set up your games via Botfather.

            quote (``bool``, *optional*):
                If ``True``, the message will be sent as a reply to this message.
                If *reply_to_message_id* is passed, this parameter will be ignored.
                Defaults to ``True`` in group chats and ``False`` in private chats.

            disable_notification (``bool``, *optional*):
                Sends the message silently.
                Users will receive a notification with no sound.

            reply_to_message_id (``int``, *optional*):
                If the message is a reply, ID of the original message.

            reply_markup (:obj:`~pyrogram.types.InlineKeyboardMarkup`, *optional*):
                An object for an inline keyboard. If empty, one ‘Play game_title’ button will be shown automatically.
                If not empty, the first button must launch the game.

        Returns:
            On success, the sent :obj:`~pyrogram.types.Message` is returned.

        Raises:
            RPCError: In case of a Telegram RPC error.
        """
        if quote is None:
            quote = self.chat.type != enums.ChatType.PRIVATE

        if reply_to_message_id is None and quote:
            reply_to_message_id = self.id

        return await self._client.send_game(
            chat_id=self.chat.id,
            game_short_name=game_short_name,
            disable_notification=disable_notification,
            reply_to_message_id=reply_to_message_id,
            reply_markup=reply_markup
        )

    async def reply_inline_bot_result(
        self,
        query_id: int,
        result_id: str,
        quote: bool = None,
        disable_notification: bool = None,
        reply_to_message_id: int = None
    ) -> "Message":
        """Bound method *reply_inline_bot_result* of :obj:`~pyrogram.types.Message`.

        Use as a shortcut for:

        .. code-block:: python

            await client.send_inline_bot_result(
                chat_id=message.chat.id,
                query_id=query_id,
                result_id=result_id
            )

        Example:
            .. code-block:: python

                await message.reply_inline_bot_result(query_id, result_id)

        Parameters:
            query_id (``int``):
                Unique identifier for the answered query.

            result_id (``str``):
                Unique identifier for the result that was chosen.

            quote (``bool``, *optional*):
                If ``True``, the message will be sent as a reply to this message.
                If *reply_to_message_id* is passed, this parameter will be ignored.
                Defaults to ``True`` in group chats and ``False`` in private chats.

            disable_notification (``bool``, *optional*):
                Sends the message silently.
                Users will receive a notification with no sound.

            reply_to_message_id (``bool``, *optional*):
                If the message is a reply, ID of the original message.

        Returns:
            On success, the sent Message is returned.

        Raises:
            RPCError: In case of a Telegram RPC error.
        """
        if quote is None:
            quote = self.chat.type != enums.ChatType.PRIVATE

        if reply_to_message_id is None and quote:
            reply_to_message_id = self.id

        return await self._client.send_inline_bot_result(
            chat_id=self.chat.id,
            query_id=query_id,
            result_id=result_id,
            disable_notification=disable_notification,
            reply_to_message_id=reply_to_message_id
        )

    async def reply_location(
        self,
        latitude: float,
        longitude: float,
        quote: bool = None,
        disable_notification: bool = None,
        reply_to_message_id: int = None,
        reply_markup: Union[
            "types.InlineKeyboardMarkup",
            "types.ReplyKeyboardMarkup",
            "types.ReplyKeyboardRemove",
            "types.ForceReply"
        ] = None
    ) -> "Message":
        """Bound method *reply_location* of :obj:`~pyrogram.types.Message`.

        Use as a shortcut for:

        .. code-block:: python

            await client.send_location(
                chat_id=message.chat.id,
                latitude=latitude,
                longitude=longitude
            )

        Example:
            .. code-block:: python

                await message.reply_location(latitude, longitude)

        Parameters:
            latitude (``float``):
                Latitude of the location.

            longitude (``float``):
                Longitude of the location.

            quote (``bool``, *optional*):
                If ``True``, the message will be sent as a reply to this message.
                If *reply_to_message_id* is passed, this parameter will be ignored.
                Defaults to ``True`` in group chats and ``False`` in private chats.

            disable_notification (``bool``, *optional*):
                Sends the message silently.
                Users will receive a notification with no sound.

            reply_to_message_id (``int``, *optional*):
                If the message is a reply, ID of the original message

            reply_markup (:obj:`~pyrogram.types.InlineKeyboardMarkup` | :obj:`~pyrogram.types.ReplyKeyboardMarkup` | :obj:`~pyrogram.types.ReplyKeyboardRemove` | :obj:`~pyrogram.types.ForceReply`, *optional*):
                Additional interface options. An object for an inline keyboard, custom reply keyboard,
                instructions to remove reply keyboard or to force a reply from the user.

        Returns:
            On success, the sent :obj:`~pyrogram.types.Message` is returned.

        Raises:
            RPCError: In case of a Telegram RPC error.
        """
        if quote is None:
            quote = self.chat.type != enums.ChatType.PRIVATE

        if reply_to_message_id is None and quote:
            reply_to_message_id = self.id

        return await self._client.send_location(
            chat_id=self.chat.id,
            latitude=latitude,
            longitude=longitude,
            disable_notification=disable_notification,
            reply_to_message_id=reply_to_message_id,
            reply_markup=reply_markup
        )

    async def reply_media_group(
        self,
        media: List[Union["types.InputMediaPhoto", "types.InputMediaVideo"]],
        quote: bool = None,
        disable_notification: bool = None,
        reply_to_message_id: int = None
    ) -> List["types.Message"]:
        """Bound method *reply_media_group* of :obj:`~pyrogram.types.Message`.

        Use as a shortcut for:

        .. code-block:: python

            await client.send_media_group(
                chat_id=message.chat.id,
                media=list_of_media
            )

        Example:
            .. code-block:: python

                await message.reply_media_group(list_of_media)

        Parameters:
            media (``list``):
                A list containing either :obj:`~pyrogram.types.InputMediaPhoto` or
                :obj:`~pyrogram.types.InputMediaVideo` objects
                describing photos and videos to be sent, must include 2–10 items.

            quote (``bool``, *optional*):
                If ``True``, the message will be sent as a reply to this message.
                If *reply_to_message_id* is passed, this parameter will be ignored.
                Defaults to ``True`` in group chats and ``False`` in private chats.

            disable_notification (``bool``, *optional*):
                Sends the message silently.
                Users will receive a notification with no sound.

            reply_to_message_id (``int``, *optional*):
                If the message is a reply, ID of the original message.

        Returns:
            On success, a :obj:`~pyrogram.types.Messages` object is returned containing all the
            single messages sent.

        Raises:
            RPCError: In case of a Telegram RPC error.
        """
        if quote is None:
            quote = self.chat.type != enums.ChatType.PRIVATE

        if reply_to_message_id is None and quote:
            reply_to_message_id = self.id

        return await self._client.send_media_group(
            chat_id=self.chat.id,
            media=media,
            disable_notification=disable_notification,
            reply_to_message_id=reply_to_message_id
        )

    async def reply_photo(
        self,
        photo: Union[str, BinaryIO],
        quote: bool = None,
        caption: str = "",
        parse_mode: Optional["enums.ParseMode"] = None,
        caption_entities: List["types.MessageEntity"] = None,
        has_spoiler: bool = None,
        ttl_seconds: int = None,
        disable_notification: bool = None,
        reply_to_message_id: int = None,
        reply_markup: Union[
            "types.InlineKeyboardMarkup",
            "types.ReplyKeyboardMarkup",
            "types.ReplyKeyboardRemove",
            "types.ForceReply"
        ] = None,
        progress: Callable = None,
        progress_args: tuple = ()
    ) -> "Message":
        """Bound method *reply_photo* of :obj:`~pyrogram.types.Message`.

        Use as a shortcut for:

        .. code-block:: python

            await client.send_photo(
                chat_id=message.chat.id,
                photo=photo
            )

        Example:
            .. code-block:: python

                await message.reply_photo(photo)

        Parameters:
            photo (``str``):
                Photo to send.
                Pass a file_id as string to send a photo that exists on the Telegram servers,
                pass an HTTP URL as a string for Telegram to get a photo from the Internet, or
                pass a file path as string to upload a new photo that exists on your local machine.

            quote (``bool``, *optional*):
                If ``True``, the message will be sent as a reply to this message.
                If *reply_to_message_id* is passed, this parameter will be ignored.
                Defaults to ``True`` in group chats and ``False`` in private chats.

            caption (``str``, *optional*):
                Photo caption, 0-1024 characters.

            parse_mode (:obj:`~pyrogram.enums.ParseMode`, *optional*):
                By default, texts are parsed using both Markdown and HTML styles.
                You can combine both syntaxes together.

            caption_entities (List of :obj:`~pyrogram.types.MessageEntity`):
                List of special entities that appear in the caption, which can be specified instead of *parse_mode*.

            has_spoiler (``bool``, *optional*):
                Pass True if the photo needs to be covered with a spoiler animation.

            ttl_seconds (``int``, *optional*):
                Self-Destruct Timer.
                If you set a timer, the photo will self-destruct in *ttl_seconds*
                seconds after it was viewed.

            disable_notification (``bool``, *optional*):
                Sends the message silently.
                Users will receive a notification with no sound.

            reply_to_message_id (``int``, *optional*):
                If the message is a reply, ID of the original message.

            reply_markup (:obj:`~pyrogram.types.InlineKeyboardMarkup` | :obj:`~pyrogram.types.ReplyKeyboardMarkup` | :obj:`~pyrogram.types.ReplyKeyboardRemove` | :obj:`~pyrogram.types.ForceReply`, *optional*):
                Additional interface options. An object for an inline keyboard, custom reply keyboard,
                instructions to remove reply keyboard or to force a reply from the user.

            progress (``Callable``, *optional*):
                Pass a callback function to view the file transmission progress.
                The function must take *(current, total)* as positional arguments (look at Other Parameters below for a
                detailed description) and will be called back each time a new file chunk has been successfully
                transmitted.

            progress_args (``tuple``, *optional*):
                Extra custom arguments for the progress callback function.
                You can pass anything you need to be available in the progress callback scope; for example, a Message
                object or a Client instance in order to edit the message with the updated progress status.

        Other Parameters:
            current (``int``):
                The amount of bytes transmitted so far.

            total (``int``):
                The total size of the file.

            *args (``tuple``, *optional*):
                Extra custom arguments as defined in the ``progress_args`` parameter.
                You can either keep ``*args`` or add every single extra argument in your function signature.

        Returns:
            On success, the sent :obj:`~pyrogram.types.Message` is returned.
            In case the upload is deliberately stopped with :meth:`~pyrogram.Client.stop_transmission`, None is returned
            instead.

        Raises:
            RPCError: In case of a Telegram RPC error.
        """
        if quote is None:
            quote = self.chat.type != enums.ChatType.PRIVATE

        if reply_to_message_id is None and quote:
            reply_to_message_id = self.id

        return await self._client.send_photo(
            chat_id=self.chat.id,
            photo=photo,
            caption=caption,
            parse_mode=parse_mode,
            caption_entities=caption_entities,
            has_spoiler=has_spoiler,
            ttl_seconds=ttl_seconds,
            disable_notification=disable_notification,
            reply_to_message_id=reply_to_message_id,
            reply_markup=reply_markup,
            progress=progress,
            progress_args=progress_args
        )

    async def reply_poll(
        self,
        question: str,
        options: List[str],
        is_anonymous: bool = True,
        type: "enums.PollType" = enums.PollType.REGULAR,
        allows_multiple_answers: bool = None,
        correct_option_id: int = None,
        explanation: str = None,
        explanation_parse_mode: "enums.ParseMode" = None,
        explanation_entities: List["types.MessageEntity"] = None,
        open_period: int = None,
        close_date: datetime = None,
        is_closed: bool = None,
        quote: bool = None,
        disable_notification: bool = None,
        protect_content: bool = None,
        reply_to_message_id: int = None,
        schedule_date: datetime = None,
        reply_markup: Union[
            "types.InlineKeyboardMarkup",
            "types.ReplyKeyboardMarkup",
            "types.ReplyKeyboardRemove",
            "types.ForceReply"
        ] = None
    ) -> "Message":
        """Bound method *reply_poll* of :obj:`~pyrogram.types.Message`.

        Use as a shortcut for:

        .. code-block:: python

            await client.send_poll(
                chat_id=message.chat.id,
                question="This is a poll",
                options=["A", "B", "C]
            )

        Example:
            .. code-block:: python

                await message.reply_poll("This is a poll", ["A", "B", "C"])

        Parameters:
            question (``str``):
                Poll question, 1-255 characters.

            options (List of ``str``):
                List of answer options, 2-10 strings 1-100 characters each.

            is_anonymous (``bool``, *optional*):
                True, if the poll needs to be anonymous.
                Defaults to True.

            type (:obj`~pyrogram.enums.PollType`, *optional*):
                Poll type, :obj:`~pyrogram.enums.PollType.QUIZ` or :obj:`~pyrogram.enums.PollType.REGULAR`.
                Defaults to :obj:`~pyrogram.enums.PollType.REGULAR`.

            allows_multiple_answers (``bool``, *optional*):
                True, if the poll allows multiple answers, ignored for polls in quiz mode.
                Defaults to False.

            correct_option_id (``int``, *optional*):
                0-based identifier of the correct answer option, required for polls in quiz mode.

            explanation (``str``, *optional*):
                Text that is shown when a user chooses an incorrect answer or taps on the lamp icon in a quiz-style
                poll, 0-200 characters with at most 2 line feeds after entities parsing.

            explanation_parse_mode (:obj:`~pyrogram.enums.ParseMode`, *optional*):
                By default, texts are parsed using both Markdown and HTML styles.
                You can combine both syntaxes together.

            explanation_entities (List of :obj:`~pyrogram.types.MessageEntity`):
                List of special entities that appear in the poll explanation, which can be specified instead of
                *parse_mode*.

            open_period (``int``, *optional*):
                Amount of time in seconds the poll will be active after creation, 5-600.
                Can't be used together with *close_date*.

            close_date (:py:obj:`~datetime.datetime`, *optional*):
                Point in time when the poll will be automatically closed.
                Must be at least 5 and no more than 600 seconds in the future.
                Can't be used together with *open_period*.

            is_closed (``bool``, *optional*):
                Pass True, if the poll needs to be immediately closed.
                This can be useful for poll preview.

            quote (``bool``, *optional*):
                If ``True``, the message will be sent as a reply to this message.
                If *reply_to_message_id* is passed, this parameter will be ignored.
                Defaults to ``True`` in group chats and ``False`` in private chats.

            disable_notification (``bool``, *optional*):
                Sends the message silently.
                Users will receive a notification with no sound.

            protect_content (``bool``, *optional*):
                Protects the contents of the sent message from forwarding and saving.

            reply_to_message_id (``int``, *optional*):
                If the message is a reply, ID of the original message.

            schedule_date (:py:obj:`~datetime.datetime`, *optional*):
                Date when the message will be automatically sent.

            reply_markup (:obj:`~pyrogram.types.InlineKeyboardMarkup` | :obj:`~pyrogram.types.ReplyKeyboardMarkup` | :obj:`~pyrogram.types.ReplyKeyboardRemove` | :obj:`~pyrogram.types.ForceReply`, *optional*):
                Additional interface options. An object for an inline keyboard, custom reply keyboard,
                instructions to remove reply keyboard or to force a reply from the user.

        Returns:
            On success, the sent :obj:`~pyrogram.types.Message` is returned.

        Raises:
            RPCError: In case of a Telegram RPC error.
        """
        if quote is None:
            quote = self.chat.type != enums.ChatType.PRIVATE

        if reply_to_message_id is None and quote:
            reply_to_message_id = self.id

        return await self._client.send_poll(
            chat_id=self.chat.id,
            question=question,
            options=options,
            is_anonymous=is_anonymous,
            type=type,
            allows_multiple_answers=allows_multiple_answers,
            correct_option_id=correct_option_id,
            explanation=explanation,
            explanation_parse_mode=explanation_parse_mode,
            explanation_entities=explanation_entities,
            open_period=open_period,
            close_date=close_date,
            is_closed=is_closed,
            disable_notification=disable_notification,
            protect_content=protect_content,
            reply_to_message_id=reply_to_message_id,
            schedule_date=schedule_date,
            reply_markup=reply_markup
        )

    async def reply_sticker(
        self,
        sticker: Union[str, BinaryIO],
        quote: bool = None,
        disable_notification: bool = None,
        reply_to_message_id: int = None,
        reply_markup: Union[
            "types.InlineKeyboardMarkup",
            "types.ReplyKeyboardMarkup",
            "types.ReplyKeyboardRemove",
            "types.ForceReply"
        ] = None,
        progress: Callable = None,
        progress_args: tuple = ()
    ) -> "Message":
        """Bound method *reply_sticker* of :obj:`~pyrogram.types.Message`.

        Use as a shortcut for:

        .. code-block:: python

            await client.send_sticker(
                chat_id=message.chat.id,
                sticker=sticker
            )

        Example:
            .. code-block:: python

                await message.reply_sticker(sticker)

        Parameters:
            sticker (``str``):
                Sticker to send.
                Pass a file_id as string to send a sticker that exists on the Telegram servers,
                pass an HTTP URL as a string for Telegram to get a .webp sticker file from the Internet, or
                pass a file path as string to upload a new sticker that exists on your local machine.

            quote (``bool``, *optional*):
                If ``True``, the message will be sent as a reply to this message.
                If *reply_to_message_id* is passed, this parameter will be ignored.
                Defaults to ``True`` in group chats and ``False`` in private chats.

            disable_notification (``bool``, *optional*):
                Sends the message silently.
                Users will receive a notification with no sound.

            reply_to_message_id (``int``, *optional*):
                If the message is a reply, ID of the original message.

            reply_markup (:obj:`~pyrogram.types.InlineKeyboardMarkup` | :obj:`~pyrogram.types.ReplyKeyboardMarkup` | :obj:`~pyrogram.types.ReplyKeyboardRemove` | :obj:`~pyrogram.types.ForceReply`, *optional*):
                Additional interface options. An object for an inline keyboard, custom reply keyboard,
                instructions to remove reply keyboard or to force a reply from the user.

            progress (``Callable``, *optional*):
                Pass a callback function to view the file transmission progress.
                The function must take *(current, total)* as positional arguments (look at Other Parameters below for a
                detailed description) and will be called back each time a new file chunk has been successfully
                transmitted.

            progress_args (``tuple``, *optional*):
                Extra custom arguments for the progress callback function.
                You can pass anything you need to be available in the progress callback scope; for example, a Message
                object or a Client instance in order to edit the message with the updated progress status.

        Other Parameters:
            current (``int``):
                The amount of bytes transmitted so far.

            total (``int``):
                The total size of the file.

            *args (``tuple``, *optional*):
                Extra custom arguments as defined in the ``progress_args`` parameter.
                You can either keep ``*args`` or add every single extra argument in your function signature.

        Returns:
            On success, the sent :obj:`~pyrogram.types.Message` is returned.
            In case the upload is deliberately stopped with :meth:`~pyrogram.Client.stop_transmission`, None is returned
            instead.

        Raises:
            RPCError: In case of a Telegram RPC error.
        """
        if quote is None:
            quote = self.chat.type != enums.ChatType.PRIVATE

        if reply_to_message_id is None and quote:
            reply_to_message_id = self.id

        return await self._client.send_sticker(
            chat_id=self.chat.id,
            sticker=sticker,
            disable_notification=disable_notification,
            reply_to_message_id=reply_to_message_id,
            reply_markup=reply_markup,
            progress=progress,
            progress_args=progress_args
        )

    async def reply_venue(
        self,
        latitude: float,
        longitude: float,
        title: str,
        address: str,
        quote: bool = None,
        foursquare_id: str = "",
        foursquare_type: str = "",
        disable_notification: bool = None,
        reply_to_message_id: int = None,
        reply_markup: Union[
            "types.InlineKeyboardMarkup",
            "types.ReplyKeyboardMarkup",
            "types.ReplyKeyboardRemove",
            "types.ForceReply"
        ] = None
    ) -> "Message":
        """Bound method *reply_venue* of :obj:`~pyrogram.types.Message`.

        Use as a shortcut for:

        .. code-block:: python

            await client.send_venue(
                chat_id=message.chat.id,
                latitude=latitude,
                longitude=longitude,
                title="Venue title",
                address="Venue address"
            )

        Example:
            .. code-block:: python

                await message.reply_venue(latitude, longitude, "Venue title", "Venue address")

        Parameters:
            latitude (``float``):
                Latitude of the venue.

            longitude (``float``):
                Longitude of the venue.

            title (``str``):
                Name of the venue.

            address (``str``):
                Address of the venue.

            quote (``bool``, *optional*):
                If ``True``, the message will be sent as a reply to this message.
                If *reply_to_message_id* is passed, this parameter will be ignored.
                Defaults to ``True`` in group chats and ``False`` in private chats.

            foursquare_id (``str``, *optional*):
                Foursquare identifier of the venue.

            foursquare_type (``str``, *optional*):
                Foursquare type of the venue, if known.
                (For example, "arts_entertainment/default", "arts_entertainment/aquarium" or "food/icecream".)

            disable_notification (``bool``, *optional*):
                Sends the message silently.
                Users will receive a notification with no sound.

            reply_to_message_id (``int``, *optional*):
                If the message is a reply, ID of the original message

            reply_markup (:obj:`~pyrogram.types.InlineKeyboardMarkup` | :obj:`~pyrogram.types.ReplyKeyboardMarkup` | :obj:`~pyrogram.types.ReplyKeyboardRemove` | :obj:`~pyrogram.types.ForceReply`, *optional*):
                Additional interface options. An object for an inline keyboard, custom reply keyboard,
                instructions to remove reply keyboard or to force a reply from the user.

        Returns:
            On success, the sent :obj:`~pyrogram.types.Message` is returned.

        Raises:
            RPCError: In case of a Telegram RPC error.
        """
        if quote is None:
            quote = self.chat.type != enums.ChatType.PRIVATE

        if reply_to_message_id is None and quote:
            reply_to_message_id = self.id

        return await self._client.send_venue(
            chat_id=self.chat.id,
            latitude=latitude,
            longitude=longitude,
            title=title,
            address=address,
            foursquare_id=foursquare_id,
            foursquare_type=foursquare_type,
            disable_notification=disable_notification,
            reply_to_message_id=reply_to_message_id,
            reply_markup=reply_markup
        )

    async def reply_video(
        self,
        video: Union[str, BinaryIO],
        quote: bool = None,
        caption: str = "",
        parse_mode: Optional["enums.ParseMode"] = None,
        caption_entities: List["types.MessageEntity"] = None,
        has_spoiler: bool = None,
        ttl_seconds: int = None,
        duration: int = 0,
        width: int = 0,
        height: int = 0,
        thumb: str = None,
        supports_streaming: bool = True,
        disable_notification: bool = None,
        reply_to_message_id: int = None,
        reply_markup: Union[
            "types.InlineKeyboardMarkup",
            "types.ReplyKeyboardMarkup",
            "types.ReplyKeyboardRemove",
            "types.ForceReply"
        ] = None,
        progress: Callable = None,
        progress_args: tuple = ()
    ) -> "Message":
        """Bound method *reply_video* of :obj:`~pyrogram.types.Message`.

        Use as a shortcut for:

        .. code-block:: python

            await client.send_video(
                chat_id=message.chat.id,
                video=video
            )

        Example:
            .. code-block:: python

                await message.reply_video(video)

        Parameters:
            video (``str``):
                Video to send.
                Pass a file_id as string to send a video that exists on the Telegram servers,
                pass an HTTP URL as a string for Telegram to get a video from the Internet, or
                pass a file path as string to upload a new video that exists on your local machine.

            quote (``bool``, *optional*):
                If ``True``, the message will be sent as a reply to this message.
                If *reply_to_message_id* is passed, this parameter will be ignored.
                Defaults to ``True`` in group chats and ``False`` in private chats.

            caption (``str``, *optional*):
                Video caption, 0-1024 characters.

            parse_mode (:obj:`~pyrogram.enums.ParseMode`, *optional*):
                By default, texts are parsed using both Markdown and HTML styles.
                You can combine both syntaxes together.

            caption_entities (List of :obj:`~pyrogram.types.MessageEntity`):
                List of special entities that appear in the caption, which can be specified instead of *parse_mode*.

            has_spoiler (``bool``, *optional*):
                Pass True if the video needs to be covered with a spoiler animation.

            ttl_seconds (``int``, *optional*):
                Self-Destruct Timer.
                If you set a timer, the video will self-destruct in *ttl_seconds*
                seconds after it was viewed.

            duration (``int``, *optional*):
                Duration of sent video in seconds.

            width (``int``, *optional*):
                Video width.

            height (``int``, *optional*):
                Video height.

            thumb (``str``, *optional*):
                Thumbnail of the video sent.
                The thumbnail should be in JPEG format and less than 200 KB in size.
                A thumbnail's width and height should not exceed 320 pixels.
                Thumbnails can't be reused and can be only uploaded as a new file.

            supports_streaming (``bool``, *optional*):
                Pass True, if the uploaded video is suitable for streaming.

            disable_notification (``bool``, *optional*):
                Sends the message silently.
                Users will receive a notification with no sound.

            reply_to_message_id (``int``, *optional*):
                If the message is a reply, ID of the original message.

            reply_markup (:obj:`~pyrogram.types.InlineKeyboardMarkup` | :obj:`~pyrogram.types.ReplyKeyboardMarkup` | :obj:`~pyrogram.types.ReplyKeyboardRemove` | :obj:`~pyrogram.types.ForceReply`, *optional*):
                Additional interface options. An object for an inline keyboard, custom reply keyboard,
                instructions to remove reply keyboard or to force a reply from the user.

            progress (``Callable``, *optional*):
                Pass a callback function to view the file transmission progress.
                The function must take *(current, total)* as positional arguments (look at Other Parameters below for a
                detailed description) and will be called back each time a new file chunk has been successfully
                transmitted.

            progress_args (``tuple``, *optional*):
                Extra custom arguments for the progress callback function.
                You can pass anything you need to be available in the progress callback scope; for example, a Message
                object or a Client instance in order to edit the message with the updated progress status.

        Other Parameters:
            current (``int``):
                The amount of bytes transmitted so far.

            total (``int``):
                The total size of the file.

            *args (``tuple``, *optional*):
                Extra custom arguments as defined in the ``progress_args`` parameter.
                You can either keep ``*args`` or add every single extra argument in your function signature.

        Returns:
            On success, the sent :obj:`~pyrogram.types.Message` is returned.
            In case the upload is deliberately stopped with :meth:`~pyrogram.Client.stop_transmission`, None is returned
            instead.

        Raises:
            RPCError: In case of a Telegram RPC error.
        """
        if quote is None:
            quote = self.chat.type != enums.ChatType.PRIVATE

        if reply_to_message_id is None and quote:
            reply_to_message_id = self.id

        return await self._client.send_video(
            chat_id=self.chat.id,
            video=video,
            caption=caption,
            parse_mode=parse_mode,
            caption_entities=caption_entities,
            has_spoiler=has_spoiler,
            ttl_seconds=ttl_seconds,
            duration=duration,
            width=width,
            height=height,
            thumb=thumb,
            supports_streaming=supports_streaming,
            disable_notification=disable_notification,
            reply_to_message_id=reply_to_message_id,
            reply_markup=reply_markup,
            progress=progress,
            progress_args=progress_args
        )

    async def reply_video_note(
        self,
        video_note: Union[str, BinaryIO],
        quote: bool = None,
        duration: int = 0,
        length: int = 1,
        thumb: str = None,
        disable_notification: bool = None,
        reply_to_message_id: int = None,
        reply_markup: Union[
            "types.InlineKeyboardMarkup",
            "types.ReplyKeyboardMarkup",
            "types.ReplyKeyboardRemove",
            "types.ForceReply"
        ] = None,
        progress: Callable = None,
        progress_args: tuple = ()
    ) -> "Message":
        """Bound method *reply_video_note* of :obj:`~pyrogram.types.Message`.

        Use as a shortcut for:

        .. code-block:: python

            await client.send_video_note(
                chat_id=message.chat.id,
                video_note=video_note
            )

        Example:
            .. code-block:: python

                await message.reply_video_note(video_note)

        Parameters:
            video_note (``str``):
                Video note to send.
                Pass a file_id as string to send a video note that exists on the Telegram servers, or
                pass a file path as string to upload a new video note that exists on your local machine.
                Sending video notes by a URL is currently unsupported.

            quote (``bool``, *optional*):
                If ``True``, the message will be sent as a reply to this message.
                If *reply_to_message_id* is passed, this parameter will be ignored.
                Defaults to ``True`` in group chats and ``False`` in private chats.

            duration (``int``, *optional*):
                Duration of sent video in seconds.

            length (``int``, *optional*):
                Video width and height.

            thumb (``str``, *optional*):
                Thumbnail of the video sent.
                The thumbnail should be in JPEG format and less than 200 KB in size.
                A thumbnail's width and height should not exceed 320 pixels.
                Thumbnails can't be reused and can be only uploaded as a new file.

            disable_notification (``bool``, *optional*):
                Sends the message silently.
                Users will receive a notification with no sound.

            reply_to_message_id (``int``, *optional*):
                If the message is a reply, ID of the original message

            reply_markup (:obj:`~pyrogram.types.InlineKeyboardMarkup` | :obj:`~pyrogram.types.ReplyKeyboardMarkup` | :obj:`~pyrogram.types.ReplyKeyboardRemove` | :obj:`~pyrogram.types.ForceReply`, *optional*):
                Additional interface options. An object for an inline keyboard, custom reply keyboard,
                instructions to remove reply keyboard or to force a reply from the user.

            progress (``Callable``, *optional*):
                Pass a callback function to view the file transmission progress.
                The function must take *(current, total)* as positional arguments (look at Other Parameters below for a
                detailed description) and will be called back each time a new file chunk has been successfully
                transmitted.

            progress_args (``tuple``, *optional*):
                Extra custom arguments for the progress callback function.
                You can pass anything you need to be available in the progress callback scope; for example, a Message
                object or a Client instance in order to edit the message with the updated progress status.

        Other Parameters:
            current (``int``):
                The amount of bytes transmitted so far.

            total (``int``):
                The total size of the file.

            *args (``tuple``, *optional*):
                Extra custom arguments as defined in the ``progress_args`` parameter.
                You can either keep ``*args`` or add every single extra argument in your function signature.

        Returns:
            On success, the sent :obj:`~pyrogram.types.Message` is returned.
            In case the upload is deliberately stopped with :meth:`~pyrogram.Client.stop_transmission`, None is returned
            instead.

        Raises:
            RPCError: In case of a Telegram RPC error.
        """
        if quote is None:
            quote = self.chat.type != enums.ChatType.PRIVATE

        if reply_to_message_id is None and quote:
            reply_to_message_id = self.id

        return await self._client.send_video_note(
            chat_id=self.chat.id,
            video_note=video_note,
            duration=duration,
            length=length,
            thumb=thumb,
            disable_notification=disable_notification,
            reply_to_message_id=reply_to_message_id,
            reply_markup=reply_markup,
            progress=progress,
            progress_args=progress_args
        )

    async def reply_voice(
        self,
        voice: Union[str, BinaryIO],
        quote: bool = None,
        caption: str = "",
        parse_mode: Optional["enums.ParseMode"] = None,
        caption_entities: List["types.MessageEntity"] = None,
        duration: int = 0,
        disable_notification: bool = None,
        reply_to_message_id: int = None,
        reply_markup: Union[
            "types.InlineKeyboardMarkup",
            "types.ReplyKeyboardMarkup",
            "types.ReplyKeyboardRemove",
            "types.ForceReply"
        ] = None,
        progress: Callable = None,
        progress_args: tuple = ()
    ) -> "Message":
        """Bound method *reply_voice* of :obj:`~pyrogram.types.Message`.

        Use as a shortcut for:

        .. code-block:: python

            await client.send_voice(
                chat_id=message.chat.id,
                voice=voice
            )

        Example:
            .. code-block:: python

                await message.reply_voice(voice)

        Parameters:
            voice (``str``):
                Audio file to send.
                Pass a file_id as string to send an audio that exists on the Telegram servers,
                pass an HTTP URL as a string for Telegram to get an audio from the Internet, or
                pass a file path as string to upload a new audio that exists on your local machine.

            quote (``bool``, *optional*):
                If ``True``, the message will be sent as a reply to this message.
                If *reply_to_message_id* is passed, this parameter will be ignored.
                Defaults to ``True`` in group chats and ``False`` in private chats.

            caption (``str``, *optional*):
                Voice message caption, 0-1024 characters.

            parse_mode (:obj:`~pyrogram.enums.ParseMode`, *optional*):
                By default, texts are parsed using both Markdown and HTML styles.
                You can combine both syntaxes together.

            caption_entities (List of :obj:`~pyrogram.types.MessageEntity`):
                List of special entities that appear in the caption, which can be specified instead of *parse_mode*.

            duration (``int``, *optional*):
                Duration of the voice message in seconds.

            disable_notification (``bool``, *optional*):
                Sends the message silently.
                Users will receive a notification with no sound.

            reply_to_message_id (``int``, *optional*):
                If the message is a reply, ID of the original message

            reply_markup (:obj:`~pyrogram.types.InlineKeyboardMarkup` | :obj:`~pyrogram.types.ReplyKeyboardMarkup` | :obj:`~pyrogram.types.ReplyKeyboardRemove` | :obj:`~pyrogram.types.ForceReply`, *optional*):
                Additional interface options. An object for an inline keyboard, custom reply keyboard,
                instructions to remove reply keyboard or to force a reply from the user.

            progress (``Callable``, *optional*):
                Pass a callback function to view the file transmission progress.
                The function must take *(current, total)* as positional arguments (look at Other Parameters below for a
                detailed description) and will be called back each time a new file chunk has been successfully
                transmitted.

            progress_args (``tuple``, *optional*):
                Extra custom arguments for the progress callback function.
                You can pass anything you need to be available in the progress callback scope; for example, a Message
                object or a Client instance in order to edit the message with the updated progress status.

        Other Parameters:
            current (``int``):
                The amount of bytes transmitted so far.

            total (``int``):
                The total size of the file.

            *args (``tuple``, *optional*):
                Extra custom arguments as defined in the ``progress_args`` parameter.
                You can either keep ``*args`` or add every single extra argument in your function signature.

        Returns:
            On success, the sent :obj:`~pyrogram.types.Message` is returned.
            In case the upload is deliberately stopped with :meth:`~pyrogram.Client.stop_transmission`, None is returned
            instead.

        Raises:
            RPCError: In case of a Telegram RPC error.
        """
        if quote is None:
            quote = self.chat.type != enums.ChatType.PRIVATE

        if reply_to_message_id is None and quote:
            reply_to_message_id = self.id

        return await self._client.send_voice(
            chat_id=self.chat.id,
            voice=voice,
            caption=caption,
            parse_mode=parse_mode,
            caption_entities=caption_entities,
            duration=duration,
            disable_notification=disable_notification,
            reply_to_message_id=reply_to_message_id,
            reply_markup=reply_markup,
            progress=progress,
            progress_args=progress_args
        )

    async def edit_text(
        self,
        text: str,
        parse_mode: Optional["enums.ParseMode"] = None,
        entities: List["types.MessageEntity"] = None,
        disable_web_page_preview: bool = None,
        reply_markup: "types.InlineKeyboardMarkup" = None
    ) -> "Message":
        """Bound method *edit_text* of :obj:`~pyrogram.types.Message`.

        An alias exists as *edit*.

        Use as a shortcut for:

        .. code-block:: python

            await client.edit_message_text(
                chat_id=message.chat.id,
                message_id=message.id,
                text="hello"
            )

        Example:
            .. code-block:: python

                await message.edit_text("hello")

        Parameters:
            text (``str``):
                New text of the message.

            parse_mode (:obj:`~pyrogram.enums.ParseMode`, *optional*):
                By default, texts are parsed using both Markdown and HTML styles.
                You can combine both syntaxes together.

            entities (List of :obj:`~pyrogram.types.MessageEntity`):
                List of special entities that appear in message text, which can be specified instead of *parse_mode*.

            disable_web_page_preview (``bool``, *optional*):
                Disables link previews for links in this message.

            reply_markup (:obj:`~pyrogram.types.InlineKeyboardMarkup`, *optional*):
                An InlineKeyboardMarkup object.

        Returns:
            On success, the edited :obj:`~pyrogram.types.Message` is returned.

        Raises:
            RPCError: In case of a Telegram RPC error.
        """
        return await self._client.edit_message_text(
            chat_id=self.chat.id,
            message_id=self.id,
            text=text,
            parse_mode=parse_mode,
            entities=entities,
            disable_web_page_preview=disable_web_page_preview,
            reply_markup=reply_markup
        )

    edit = edit_text

    async def edit_caption(
        self,
        caption: str,
        parse_mode: Optional["enums.ParseMode"] = None,
        caption_entities: List["types.MessageEntity"] = None,
        reply_markup: "types.InlineKeyboardMarkup" = None
    ) -> "Message":
        """Bound method *edit_caption* of :obj:`~pyrogram.types.Message`.

        Use as a shortcut for:

        .. code-block:: python

            await client.edit_message_caption(
                chat_id=message.chat.id,
                message_id=message.id,
                caption="hello"
            )

        Example:
            .. code-block:: python

                await message.edit_caption("hello")

        Parameters:
            caption (``str``):
                New caption of the message.

            parse_mode (:obj:`~pyrogram.enums.ParseMode`, *optional*):
                By default, texts are parsed using both Markdown and HTML styles.
                You can combine both syntaxes together.

            caption_entities (List of :obj:`~pyrogram.types.MessageEntity`):
                List of special entities that appear in the caption, which can be specified instead of *parse_mode*.

            reply_markup (:obj:`~pyrogram.types.InlineKeyboardMarkup`, *optional*):
                An InlineKeyboardMarkup object.

        Returns:
            On success, the edited :obj:`~pyrogram.types.Message` is returned.

        Raises:
            RPCError: In case of a Telegram RPC error.
        """
        return await self._client.edit_message_caption(
            chat_id=self.chat.id,
            message_id=self.id,
            caption=caption,
            parse_mode=parse_mode,
            caption_entities=caption_entities,
            reply_markup=reply_markup
        )

    async def edit_media(
        self,
        media: "types.InputMedia",
        reply_markup: "types.InlineKeyboardMarkup" = None
    ) -> "Message":
        """Bound method *edit_media* of :obj:`~pyrogram.types.Message`.

        Use as a shortcut for:

        .. code-block:: python

            await client.edit_message_media(
                chat_id=message.chat.id,
                message_id=message.id,
                media=media
            )

        Example:
            .. code-block:: python

                await message.edit_media(media)

        Parameters:
            media (:obj:`~pyrogram.types.InputMedia`):
                One of the InputMedia objects describing an animation, audio, document, photo or video.

            reply_markup (:obj:`~pyrogram.types.InlineKeyboardMarkup`, *optional*):
                An InlineKeyboardMarkup object.

        Returns:
            On success, the edited :obj:`~pyrogram.types.Message` is returned.

        Raises:
            RPCError: In case of a Telegram RPC error.
        """
        return await self._client.edit_message_media(
            chat_id=self.chat.id,
            message_id=self.id,
            media=media,
            reply_markup=reply_markup
        )

    async def edit_reply_markup(self, reply_markup: "types.InlineKeyboardMarkup" = None) -> "Message":
        """Bound method *edit_reply_markup* of :obj:`~pyrogram.types.Message`.

        Use as a shortcut for:

        .. code-block:: python

            await client.edit_message_reply_markup(
                chat_id=message.chat.id,
                message_id=message.id,
                reply_markup=inline_reply_markup
            )

        Example:
            .. code-block:: python

                await message.edit_reply_markup(inline_reply_markup)

        Parameters:
            reply_markup (:obj:`~pyrogram.types.InlineKeyboardMarkup`):
                An InlineKeyboardMarkup object.

        Returns:
            On success, if edited message is sent by the bot, the edited
            :obj:`~pyrogram.types.Message` is returned, otherwise True is returned.

        Raises:
            RPCError: In case of a Telegram RPC error.
        """
        return await self._client.edit_message_reply_markup(
            chat_id=self.chat.id,
            message_id=self.id,
            reply_markup=reply_markup
        )

    async def forward(
        self,
        chat_id: Union[int, str],
        disable_notification: bool = None,
        schedule_date: datetime = None
    ) -> Union["types.Message", List["types.Message"]]:
        """Bound method *forward* of :obj:`~pyrogram.types.Message`.

        Use as a shortcut for:

        .. code-block:: python

            await client.forward_messages(
                chat_id=chat_id,
                from_chat_id=message.chat.id,
                message_ids=message.id
            )

        Example:
            .. code-block:: python

                await message.forward(chat_id)

        Parameters:
            chat_id (``int`` | ``str``):
                Unique identifier (int) or username (str) of the target chat.
                For your personal cloud (Saved Messages) you can simply use "me" or "self".
                For a contact that exists in your Telegram address book you can use his phone number (str).

            disable_notification (``bool``, *optional*):
                Sends the message silently.
                Users will receive a notification with no sound.

            schedule_date (:py:obj:`~datetime.datetime`, *optional*):
                Date when the message will be automatically sent.

        Returns:
            On success, the forwarded Message is returned.

        Raises:
            RPCError: In case of a Telegram RPC error.
        """
        return await self._client.forward_messages(
            chat_id=chat_id,
            from_chat_id=self.chat.id,
            message_ids=self.id,
            disable_notification=disable_notification,
            schedule_date=schedule_date
        )

    async def copy(
        self,
        chat_id: Union[int, str],
        caption: str = None,
        parse_mode: Optional["enums.ParseMode"] = None,
        caption_entities: List["types.MessageEntity"] = None,
        disable_notification: bool = None,
        reply_to_message_id: int = None,
        schedule_date: datetime = None,
        protect_content: bool = None,
        reply_markup: Union[
            "types.InlineKeyboardMarkup",
            "types.ReplyKeyboardMarkup",
            "types.ReplyKeyboardRemove",
            "types.ForceReply"
        ] = object
    ) -> Union["types.Message", List["types.Message"]]:
        """Bound method *copy* of :obj:`~pyrogram.types.Message`.

        Use as a shortcut for:

        .. code-block:: python

            await client.copy_message(
                chat_id=chat_id,
                from_chat_id=message.chat.id,
                message_id=message.id
            )

        Example:
            .. code-block:: python

                await message.copy(chat_id)

        Parameters:
            chat_id (``int`` | ``str``):
                Unique identifier (int) or username (str) of the target chat.
                For your personal cloud (Saved Messages) you can simply use "me" or "self".
                For a contact that exists in your Telegram address book you can use his phone number (str).

            caption (``string``, *optional*):
                New caption for media, 0-1024 characters after entities parsing.
                If not specified, the original caption is kept.
                Pass "" (empty string) to remove the caption.

            parse_mode (:obj:`~pyrogram.enums.ParseMode`, *optional*):
                By default, texts are parsed using both Markdown and HTML styles.
                You can combine both syntaxes together.

            caption_entities (List of :obj:`~pyrogram.types.MessageEntity`):
                List of special entities that appear in the new caption, which can be specified instead of *parse_mode*.

            disable_notification (``bool``, *optional*):
                Sends the message silently.
                Users will receive a notification with no sound.

            reply_to_message_id (``int``, *optional*):
                If the message is a reply, ID of the original message.

            schedule_date (:py:obj:`~datetime.datetime`, *optional*):
                Date when the message will be automatically sent.

            protect_content (``bool``, *optional*):
                Protects the contents of the sent message from forwarding and saving.

            reply_markup (:obj:`~pyrogram.types.InlineKeyboardMarkup` | :obj:`~pyrogram.types.ReplyKeyboardMarkup` | :obj:`~pyrogram.types.ReplyKeyboardRemove` | :obj:`~pyrogram.types.ForceReply`, *optional*):
                Additional interface options. An object for an inline keyboard, custom reply keyboard,
                instructions to remove reply keyboard or to force a reply from the user.
                If not specified, the original reply markup is kept.
                Pass None to remove the reply markup.

        Returns:
            :obj:`~pyrogram.types.Message`: On success, the copied message is returned.

        Raises:
            RPCError: In case of a Telegram RPC error.
        """
        if self.service:
            log.warning("Service messages cannot be copied. chat_id: %s, message_id: %s",
                        self.chat.id, self.id)
        elif self.game and not await self._client.storage.is_bot():
            log.warning("Users cannot send messages with Game media type. chat_id: %s, message_id: %s",
                        self.chat.id, self.id)
        elif self.empty:
            log.warning("Empty messages cannot be copied.")
        elif self.text:
            return await self._client.send_message(
                chat_id,
                text=self.text,
                entities=self.entities,
                parse_mode=enums.ParseMode.DISABLED,
                disable_web_page_preview=not self.web_page,
                disable_notification=disable_notification,
                reply_to_message_id=reply_to_message_id,
                schedule_date=schedule_date,
                protect_content=protect_content,
                reply_markup=self.reply_markup if reply_markup is object else reply_markup
            )
        elif self.media:
            send_media = partial(
                self._client.send_cached_media,
                chat_id=chat_id,
                disable_notification=disable_notification,
                reply_to_message_id=reply_to_message_id,
                schedule_date=schedule_date,
                protect_content=protect_content,
                reply_markup=self.reply_markup if reply_markup is object else reply_markup
            )

            if self.photo:
                file_id = self.photo.file_id
            elif self.audio:
                file_id = self.audio.file_id
            elif self.document:
                file_id = self.document.file_id
            elif self.video:
                file_id = self.video.file_id
            elif self.animation:
                file_id = self.animation.file_id
            elif self.voice:
                file_id = self.voice.file_id
            elif self.sticker:
                file_id = self.sticker.file_id
            elif self.video_note:
                file_id = self.video_note.file_id
            elif self.contact:
                return await self._client.send_contact(
                    chat_id,
                    phone_number=self.contact.phone_number,
                    first_name=self.contact.first_name,
                    last_name=self.contact.last_name,
                    vcard=self.contact.vcard,
                    disable_notification=disable_notification,
                    schedule_date=schedule_date
                )
            elif self.location:
                return await self._client.send_location(
                    chat_id,
                    latitude=self.location.latitude,
                    longitude=self.location.longitude,
                    disable_notification=disable_notification,
                    schedule_date=schedule_date
                )
            elif self.venue:
                return await self._client.send_venue(
                    chat_id,
                    latitude=self.venue.location.latitude,
                    longitude=self.venue.location.longitude,
                    title=self.venue.title,
                    address=self.venue.address,
                    foursquare_id=self.venue.foursquare_id,
                    foursquare_type=self.venue.foursquare_type,
                    disable_notification=disable_notification,
                    schedule_date=schedule_date
                )
            elif self.poll:
                return await self._client.send_poll(
                    chat_id,
                    question=self.poll.question,
                    options=[opt.text for opt in self.poll.options],
                    disable_notification=disable_notification,
                    schedule_date=schedule_date
                )
            elif self.game:
                return await self._client.send_game(
                    chat_id,
                    game_short_name=self.game.short_name,
                    disable_notification=disable_notification
                )
            else:
                raise ValueError("Unknown media type")

            if self.sticker or self.video_note:  # Sticker and VideoNote should have no caption
                return await send_media(file_id=file_id)
            else:
                if caption is None:
                    caption = self.caption or ""
                    caption_entities = self.caption_entities

                return await send_media(
                    file_id=file_id,
                    caption=caption,
                    parse_mode=parse_mode,
                    caption_entities=caption_entities
                )
        else:
            raise ValueError("Can't copy this message")

    async def delete(self, revoke: bool = True):
        """Bound method *delete* of :obj:`~pyrogram.types.Message`.

        Use as a shortcut for:

        .. code-block:: python

            await client.delete_messages(
                chat_id=chat_id,
                message_ids=message.id
            )

        Example:
            .. code-block:: python

                await message.delete()

        Parameters:
            revoke (``bool``, *optional*):
                Deletes messages on both parts.
                This is only for private cloud chats and normal groups, messages on
                channels and supergroups are always revoked (i.e.: deleted for everyone).
                Defaults to True.

        Returns:
            True on success, False otherwise.

        Raises:
            RPCError: In case of a Telegram RPC error.
        """
        return await self._client.delete_messages(
            chat_id=self.chat.id,
            message_ids=self.id,
            revoke=revoke
        )

    async def click(self, x: Union[int, str] = 0, y: int = None, quote: bool = None, timeout: int = 10):
        """Bound method *click* of :obj:`~pyrogram.types.Message`.

        Use as a shortcut for clicking a button attached to the message instead of:

        - Clicking inline buttons:

        .. code-block:: python

            await client.request_callback_answer(
                chat_id=message.chat.id,
                message_id=message.id,
                callback_data=message.reply_markup[i][j].callback_data
            )

        - Clicking normal buttons:

        .. code-block:: python

            await client.send_message(
                chat_id=message.chat.id,
                text=message.reply_markup[i][j].text
            )

        Example:
            This method can be used in three different ways:

            1.  Pass one integer argument only (e.g.: ``.click(2)``, to click a button at index 2).
                Buttons are counted left to right, starting from the top.

            2.  Pass two integer arguments (e.g.: ``.click(1, 0)``, to click a button at position (1, 0)).
                The origin (0, 0) is top-left.

            3.  Pass one string argument only (e.g.: ``.click("Settings")``, to click a button by using its label).
                Only the first matching button will be pressed.

        Parameters:
            x (``int`` | ``str``):
                Used as integer index, integer abscissa (in pair with y) or as string label.
                Defaults to 0 (first button).

            y (``int``, *optional*):
                Used as ordinate only (in pair with x).

            quote (``bool``, *optional*):
                Useful for normal buttons only, where pressing it will result in a new message sent.
                If ``True``, the message will be sent as a reply to this message.
                Defaults to ``True`` in group chats and ``False`` in private chats.

            timeout (``int``, *optional*):
                Timeout in seconds.

        Returns:
            -   The result of :meth:`~pyrogram.Client.request_callback_answer` in case of inline callback button clicks.
            -   The result of :meth:`~Message.reply()` in case of normal button clicks.
            -   A string in case the inline button is a URL, a *switch_inline_query* or a
                *switch_inline_query_current_chat* button.

        Raises:
            RPCError: In case of a Telegram RPC error.
            ValueError: In case the provided index or position is out of range or the button label was not found.
            TimeoutError: In case, after clicking an inline button, the bot fails to answer within the timeout.
        """

        if isinstance(self.reply_markup, types.ReplyKeyboardMarkup):
            keyboard = self.reply_markup.keyboard
            is_inline = False
        elif isinstance(self.reply_markup, types.InlineKeyboardMarkup):
            keyboard = self.reply_markup.inline_keyboard
            is_inline = True
        else:
            raise ValueError("The message doesn't contain any keyboard")

        if isinstance(x, int) and y is None:
            try:
                button = [
                    button
                    for row in keyboard
                    for button in row
                ][x]
            except IndexError:
                raise ValueError(f"The button at index {x} doesn't exist")
        elif isinstance(x, int) and isinstance(y, int):
            try:
                button = keyboard[y][x]
            except IndexError:
                raise ValueError(f"The button at position ({x}, {y}) doesn't exist")
        elif isinstance(x, str) and y is None:
            label = x.encode("utf-16", "surrogatepass").decode("utf-16")

            try:
                button = [
                    button
                    for row in keyboard
                    for button in row
                    if label == button.text
                ][0]
            except IndexError:
                raise ValueError(f"The button with label '{x}' doesn't exists")
        else:
            raise ValueError("Invalid arguments")

        if is_inline:
            if button.callback_data:
                return await self._client.request_callback_answer(
                    chat_id=self.chat.id,
                    message_id=self.id,
                    callback_data=button.callback_data,
                    timeout=timeout
                )
            elif button.url:
                return button.url
            elif button.switch_inline_query:
                return button.switch_inline_query
            elif button.switch_inline_query_current_chat:
                return button.switch_inline_query_current_chat
            else:
                raise ValueError("This button is not supported yet")
        else:
            await self.reply(button, quote=quote)

    async def react(self, emoji: str = "", big: bool = False) -> bool:
        """Bound method *react* of :obj:`~pyrogram.types.Message`.

        Use as a shortcut for:

        .. code-block:: python

            await client.send_reaction(
                chat_id=chat_id,
                message_id=message.id,
                emoji="🔥"
            )

        Example:
            .. code-block:: python

                await message.react(emoji="🔥")

        Parameters:
            emoji (``str``, *optional*):
                Reaction emoji.
                Pass "" as emoji (default) to retract the reaction.
             
            big (``bool``, *optional*):
                Pass True to show a bigger and longer reaction.
                Defaults to False.

        Returns:
            ``bool``: On success, True is returned.

        Raises:
            RPCError: In case of a Telegram RPC error.
        """

        return await self._client.send_reaction(
            chat_id=self.chat.id,
            message_id=self.id,
            emoji=emoji,
            big=big
        )

    async def retract_vote(
        self,
    ) -> "types.Poll":
        """Bound method *retract_vote* of :obj:`~pyrogram.types.Message`.

        Use as a shortcut for:

        .. code-block:: python

            client.retract_vote(
                chat_id=message.chat.id,
                message_id=message_id,
            )

        Example:
            .. code-block:: python

                message.retract_vote()

        Returns:
            :obj:`~pyrogram.types.Poll`: On success, the poll with the retracted vote is returned.

        Raises:
            RPCError: In case of a Telegram RPC error.
        """

        return await self._client.retract_vote(
            chat_id=self.chat.id,
            message_id=self.id
        )

    async def download(
        self,
        file_name: str = "",
        in_memory: bool = False,
        block: bool = True,
        progress: Callable = None,
        progress_args: tuple = ()
    ) -> str:
        """Bound method *download* of :obj:`~pyrogram.types.Message`.

        Use as a shortcut for:

        .. code-block:: python

            await client.download_media(message)

        Example:
            .. code-block:: python

                await message.download()

        Parameters:
            file_name (``str``, *optional*):
                A custom *file_name* to be used instead of the one provided by Telegram.
                By default, all files are downloaded in the *downloads* folder in your working directory.
                You can also specify a path for downloading files in a custom location: paths that end with "/"
                are considered directories. All non-existent folders will be created automatically.

            in_memory (``bool``, *optional*):
                Pass True to download the media in-memory.
                A binary file-like object with its attribute ".name" set will be returned.
                Defaults to False.

            block (``bool``, *optional*):
                Blocks the code execution until the file has been downloaded.
                Defaults to True.

            progress (``Callable``, *optional*):
                Pass a callback function to view the file transmission progress.
                The function must take *(current, total)* as positional arguments (look at Other Parameters below for a
                detailed description) and will be called back each time a new file chunk has been successfully
                transmitted.

            progress_args (``tuple``, *optional*):
                Extra custom arguments for the progress callback function.
                You can pass anything you need to be available in the progress callback scope; for example, a Message
                object or a Client instance in order to edit the message with the updated progress status.

        Other Parameters:
            current (``int``):
                The amount of bytes transmitted so far.

            total (``int``):
                The total size of the file.

            *args (``tuple``, *optional*):
                Extra custom arguments as defined in the ``progress_args`` parameter.
                You can either keep ``*args`` or add every single extra argument in your function signature.

        Returns:
            On success, the absolute path of the downloaded file as string is returned, None otherwise.

        Raises:
            RPCError: In case of a Telegram RPC error.
            ``ValueError``: If the message doesn't contain any downloadable media
        """
        return await self._client.download_media(
            message=self,
            file_name=file_name,
            in_memory=in_memory,
            block=block,
            progress=progress,
            progress_args=progress_args,
        )

    async def vote(
        self,
        option: int,
    ) -> "types.Poll":
        """Bound method *vote* of :obj:`~pyrogram.types.Message`.

        Use as a shortcut for:

        .. code-block:: python

            client.vote_poll(
                chat_id=message.chat.id,
                message_id=message.id,
                option=1
            )

        Example:
            .. code-block:: python

                message.vote(6)

        Parameters:
            option (``int``):
                Index of the poll option you want to vote for (0 to 9).

        Returns:
            :obj:`~pyrogram.types.Poll`: On success, the poll with the chosen option is returned.

        Raises:
            RPCError: In case of a Telegram RPC error.
        """

        return await self._client.vote_poll(
            chat_id=self.chat.id,
            message_id=self.id,
            options=option
        )

    async def pin(self, disable_notification: bool = False, both_sides: bool = False) -> "types.Message":
        """Bound method *pin* of :obj:`~pyrogram.types.Message`.

        Use as a shortcut for:

        .. code-block:: python

            await client.pin_chat_message(
                chat_id=message.chat.id,
                message_id=message_id
            )

        Example:
            .. code-block:: python

                await message.pin()

        Parameters:
            disable_notification (``bool``):
                Pass True, if it is not necessary to send a notification to all chat members about the new pinned
                message. Notifications are always disabled in channels.

            both_sides (``bool``, *optional*):
                Pass True to pin the message for both sides (you and recipient).
                Applicable to private chats only. Defaults to False.

        Returns:
            :obj:`~pyrogram.types.Message`: On success, the service message is returned.

        Raises:
            RPCError: In case of a Telegram RPC error.
        """
        return await self._client.pin_chat_message(
            chat_id=self.chat.id,
            message_id=self.id,
            disable_notification=disable_notification,
            both_sides=both_sides
        )

    async def unpin(self) -> bool:
        """Bound method *unpin* of :obj:`~pyrogram.types.Message`.

        Use as a shortcut for:

        .. code-block:: python

            await client.unpin_chat_message(
                chat_id=message.chat.id,
                message_id=message_id
            )

        Example:
            .. code-block:: python

                await message.unpin()

        Returns:
            True on success.

        Raises:
            RPCError: In case of a Telegram RPC error.
        """
        return await self._client.unpin_chat_message(
            chat_id=self.chat.id,
            message_id=self.id
        )<|MERGE_RESOLUTION|>--- conflicted
+++ resolved
@@ -113,19 +113,10 @@
             The message is empty.
             A message can be empty in case it was deleted or you tried to retrieve a message that doesn't exist yet.
 
-<<<<<<< HEAD
         service (:obj:`~pyrogram.enums.MessageServiceType`, *optional*):
             The message is a service message.
             This field will contain the enumeration type of the service message.
             You can use ``service = getattr(message, message.service.value)`` to access the service message.
-=======
-        service (``str``, *optional*):
-            The message is a service message. This field will contain the name of the service message.
-            A service message has one and only one of these fields set: new_chat_members, left_chat_member,
-            new_chat_title, new_chat_photo, delete_chat_photo, group_chat_created, channel_chat_created,
-            migrate_to_chat_id, migrate_from_chat_id, pinned_message, game_high_score, voice_chat_started,
-            voice_chat_ended, voice_chat_scheduled, voice_chat_members_invited, chat_history_ttl.
->>>>>>> 72e656ed
 
         media (:obj:`~pyrogram.enums.MessageMediaType`, *optional*):
             The message is a media message.
@@ -266,8 +257,8 @@
 
         views (``int``, *optional*):
             Channel post views.
-	    
-	forwards (``int``, *optional*):
+
+        forwards (``int``, *optional*):
             Channel post forwards.
 
         via_bot (:obj:`~pyrogram.types.User`):
@@ -382,19 +373,12 @@
         outgoing: bool = None,
         matches: List[Match] = None,
         command: List[str] = None,
-<<<<<<< HEAD
         video_chat_scheduled: "types.VideoChatScheduled" = None,
         video_chat_started: "types.VideoChatStarted" = None,
         video_chat_ended: "types.VideoChatEnded" = None,
         video_chat_members_invited: "types.VideoChatMembersInvited" = None,
         web_app_data: "types.WebAppData" = None,
-=======
-        voice_chat_scheduled: "types.VoiceChatScheduled" = None,
-        voice_chat_started: "types.VoiceChatStarted" = None,
-        voice_chat_ended: "types.VoiceChatEnded" = None,
-        voice_chat_members_invited: "types.VoiceChatMembersInvited" = None,
-        chat_history_ttl: int = None,
->>>>>>> 72e656ed
+        chat_ttl_period: int = None,
         reply_markup: Union[
             "types.InlineKeyboardMarkup",
             "types.ReplyKeyboardMarkup",
@@ -468,20 +452,13 @@
         self.matches = matches
         self.command = command
         self.reply_markup = reply_markup
-<<<<<<< HEAD
         self.video_chat_scheduled = video_chat_scheduled
         self.video_chat_started = video_chat_started
         self.video_chat_ended = video_chat_ended
         self.video_chat_members_invited = video_chat_members_invited
         self.web_app_data = web_app_data
         self.reactions = reactions
-=======
-        self.voice_chat_scheduled = voice_chat_scheduled
-        self.voice_chat_started = voice_chat_started
-        self.voice_chat_ended = voice_chat_ended
-        self.voice_chat_members_invited = voice_chat_members_invited
-        self.chat_history_ttl = chat_history_ttl
->>>>>>> 72e656ed
+        self.chat_ttl_period = chat_ttl_period
 
     @staticmethod
     async def _parse(
@@ -527,19 +504,12 @@
             group_chat_created = None
             channel_chat_created = None
             new_chat_photo = None
-<<<<<<< HEAD
             video_chat_scheduled = None
             video_chat_started = None
             video_chat_ended = None
             video_chat_members_invited = None
             web_app_data = None
-=======
-            voice_chat_scheduled = None
-            voice_chat_started = None
-            voice_chat_ended = None
-            voice_chat_members_invited = None
-            chat_history_ttl = None
->>>>>>> 72e656ed
+            chat_ttl_period = None
 
             service_type = None
 
@@ -584,19 +554,14 @@
                     video_chat_started = types.VideoChatStarted()
                     service_type = enums.MessageServiceType.VIDEO_CHAT_STARTED
             elif isinstance(action, raw.types.MessageActionInviteToGroupCall):
-<<<<<<< HEAD
                 video_chat_members_invited = types.VideoChatMembersInvited._parse(client, action, users)
                 service_type = enums.MessageServiceType.VIDEO_CHAT_MEMBERS_INVITED
             elif isinstance(action, raw.types.MessageActionWebViewDataSentMe):
                 web_app_data = types.WebAppData._parse(action)
                 service_type = enums.MessageServiceType.WEB_APP_DATA
-=======
-                voice_chat_members_invited = types.VoiceChatMembersInvited._parse(client, action, users)
-                service_type = "voice_chat_members_invited"
             elif isinstance(action, raw.types.MessageActionSetMessagesTTL):
-                chat_history_ttl = action.period
-                service_type = "chat_history_ttl"
->>>>>>> 72e656ed
+                chat_ttl_period = action.period
+                service_type = enums.MessageServiceType.CHAT_TTL_CHANGED
 
             from_user = types.User._parse(client, users.get(user_id, None))
             sender_chat = types.Chat._parse(client, message, users, chats, is_chat=False) if not from_user else None
@@ -617,19 +582,12 @@
                 migrate_from_chat_id=-migrate_from_chat_id if migrate_from_chat_id else None,
                 group_chat_created=group_chat_created,
                 channel_chat_created=channel_chat_created,
-<<<<<<< HEAD
                 video_chat_scheduled=video_chat_scheduled,
                 video_chat_started=video_chat_started,
                 video_chat_ended=video_chat_ended,
                 video_chat_members_invited=video_chat_members_invited,
                 web_app_data=web_app_data,
-=======
-                voice_chat_scheduled=voice_chat_scheduled,
-                voice_chat_started=voice_chat_started,
-                voice_chat_ended=voice_chat_ended,
-                voice_chat_members_invited=voice_chat_members_invited,
-                chat_history_ttl=chat_history_ttl,
->>>>>>> 72e656ed
+                chat_ttl_period=chat_ttl_period,
                 client=client
                 # TODO: supergroup_chat_created
             )
@@ -1587,7 +1545,7 @@
 
             caption_entities (List of :obj:`~pyrogram.types.MessageEntity`):
                 List of special entities that appear in the caption, which can be specified instead of *parse_mode*.
-            
+
             file_name (``str``, *optional*):
                 File name of the document sent.
                 Defaults to file's path basename.
@@ -1603,7 +1561,7 @@
 
             reply_to_message_id (``int``, *optional*):
                 If the message is a reply, ID of the original message.
-            
+
             schedule_date (:py:obj:`~datetime.datetime`, *optional*):
                 Date when the message will be automatically sent.
 
@@ -3408,7 +3366,7 @@
             emoji (``str``, *optional*):
                 Reaction emoji.
                 Pass "" as emoji (default) to retract the reaction.
-             
+
             big (``bool``, *optional*):
                 Pass True to show a bigger and longer reaction.
                 Defaults to False.
