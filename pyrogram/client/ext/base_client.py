# Pyrogram - Telegram MTProto API Client Library for Python
# Copyright (C) 2017-2019 Dan Tès <https://github.com/delivrance>
#
# This file is part of Pyrogram.
#
# Pyrogram is free software: you can redistribute it and/or modify
# it under the terms of the GNU Lesser General Public License as published
# by the Free Software Foundation, either version 3 of the License, or
# (at your option) any later version.
#
# Pyrogram is distributed in the hope that it will be useful,
# but WITHOUT ANY WARRANTY; without even the implied warranty of
# MERCHANTABILITY or FITNESS FOR A PARTICULAR PURPOSE.  See the
# GNU Lesser General Public License for more details.
#
# You should have received a copy of the GNU Lesser General Public License
# along with Pyrogram.  If not, see <http://www.gnu.org/licenses/>.

import asyncio
import platform
import re

from pyrogram import __version__
from ..style import Markdown, HTML
from ...session.internals import MsgId


class BaseClient:
    class StopTransmission(StopIteration):
        pass

    APP_VERSION = "Pyrogram \U0001f525 {}".format(__version__)

    DEVICE_MODEL = "{} {}".format(
        platform.python_implementation(),
        platform.python_version()
    )

    SYSTEM_VERSION = "{} {}".format(
        platform.system(),
        platform.release()
    )

    LANG_CODE = "en"

    INVITE_LINK_RE = re.compile(r"^(?:https?://)?(?:www\.)?(?:t(?:elegram)?\.(?:org|me|dog)/joinchat/)([\w-]+)$")
    BOT_TOKEN_RE = re.compile(r"^\d+:[\w-]+$")
    DIALOGS_AT_ONCE = 100
    UPDATES_WORKERS = 1
    DOWNLOAD_WORKERS = 4
    OFFLINE_SLEEP = 300
    WORKERS = 4
    WORKDIR = "."
    CONFIG_FILE = "./config.ini"

    MEDIA_TYPE_ID = {
        0: "thumbnail",
        1: "chat_photo",
        2: "photo",
        3: "voice",
        4: "video",
        5: "document",
        8: "sticker",
        9: "audio",
        10: "animation",
        13: "video_note"
    }

    def __init__(self):
        self.is_bot = None
        self.dc_id = None
        self.auth_key = None
        self.user_id = None
        self.date = None

        self.rnd_id = MsgId
        self.channels_pts = {}

        self.peers_by_id = {}
        self.peers_by_username = {}
        self.peers_by_phone = {}

        self.markdown = Markdown(self.peers_by_id)
        self.html = HTML(self.peers_by_id)

        self.session = None
        self.media_sessions = {}
        self.media_sessions_lock = asyncio.Lock()

        self.is_started = None
        self.is_idle = None

        self.takeout_id = None

        self.updates_queue = asyncio.Queue()
        self.updates_worker_task = None
        self.download_queue = asyncio.Queue()
        self.download_worker_tasks = []

        self.disconnect_handler = None

    async def send(self, *args, **kwargs):
        pass

    async def resolve_peer(self, *args, **kwargs):
        pass

    def fetch_peers(self, *args, **kwargs):
        pass

    def add_handler(self, *args, **kwargs):
        pass

    async def save_file(self, *args, **kwargs):
        pass

    async def get_messages(self, *args, **kwargs):
        pass

    async def get_history(self, *args, **kwargs):
        pass

    async def get_dialogs(self, *args, **kwargs):
        pass

    async def get_chat_members(self, *args, **kwargs):
        pass

<<<<<<< HEAD
    async def get_chat_members_count(self, *args, **kwargs):
=======
    def get_chat_members_count(self, *args, **kwargs):
        pass

    def answer_inline_query(self, *args, **kwargs):
>>>>>>> 4b7c6810
        pass<|MERGE_RESOLUTION|>--- conflicted
+++ resolved
@@ -126,12 +126,8 @@
     async def get_chat_members(self, *args, **kwargs):
         pass
 
-<<<<<<< HEAD
     async def get_chat_members_count(self, *args, **kwargs):
-=======
-    def get_chat_members_count(self, *args, **kwargs):
         pass
 
     def answer_inline_query(self, *args, **kwargs):
->>>>>>> 4b7c6810
         pass