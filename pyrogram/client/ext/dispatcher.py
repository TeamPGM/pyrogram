# Pyrogram - Telegram MTProto API Client Library for Python
# Copyright (C) 2017-2018 Dan Tès <https://github.com/delivrance>
#
# This file is part of Pyrogram.
#
# Pyrogram is free software: you can redistribute it and/or modify
# it under the terms of the GNU Lesser General Public License as published
# by the Free Software Foundation, either version 3 of the License, or
# (at your option) any later version.
#
# Pyrogram is distributed in the hope that it will be useful,
# but WITHOUT ANY WARRANTY; without even the implied warranty of
# MERCHANTABILITY or FITNESS FOR A PARTICULAR PURPOSE.  See the
# GNU Lesser General Public License for more details.
#
# You should have received a copy of the GNU Lesser General Public License
# along with Pyrogram.  If not, see <http://www.gnu.org/licenses/>.

import asyncio
import logging
from collections import OrderedDict

import pyrogram
from pyrogram.api import types
from . import utils
from ..handlers import (
    CallbackQueryHandler, MessageHandler, DeletedMessagesHandler,
    UserStatusHandler, RawUpdateHandler, InlineQueryHandler, PollHandler
)

log = logging.getLogger(__name__)


class Dispatcher:
    NEW_MESSAGE_UPDATES = (
        types.UpdateNewMessage,
        types.UpdateNewChannelMessage
    )

    EDIT_MESSAGE_UPDATES = (
        types.UpdateEditMessage,
        types.UpdateEditChannelMessage
    )

    DELETE_MESSAGES_UPDATES = (
        types.UpdateDeleteMessages,
        types.UpdateDeleteChannelMessages
    )

    CALLBACK_QUERY_UPDATES = (
        types.UpdateBotCallbackQuery,
        types.UpdateInlineBotCallbackQuery
    )

    MESSAGE_UPDATES = NEW_MESSAGE_UPDATES + EDIT_MESSAGE_UPDATES

    def __init__(self, client, workers: int):
        self.client = client
        self.workers = workers

<<<<<<< HEAD
        self.update_worker_tasks = []
        self.updates_queue = asyncio.Queue()
        self.groups = OrderedDict()

        self.lock = asyncio.Lock()

        async def message_parser(update, users, chats):
            return await pyrogram.Message._parse(self.client, update.message, users, chats), MessageHandler

        async def deleted_messages_parser(update, users, chats):
            return utils.parse_deleted_messages(self.client, update), DeletedMessagesHandler
=======
        self.workers_list = []
        self.locks_list = []

        self.updates_queue = Queue()
        self.groups = OrderedDict()

        self.update_parsers = {
            Dispatcher.MESSAGE_UPDATES:
                lambda upd, usr, cht: (pyrogram.Message._parse(self.client, upd.message, usr, cht), MessageHandler),
>>>>>>> e7fffd2f

        async def callback_query_parser(update, users, chats):
            return await pyrogram.CallbackQuery._parse(self.client, update, users), CallbackQueryHandler

        async def user_status_parser(update, users, chats):
            return pyrogram.UserStatus._parse(self.client, update.status, update.user_id), UserStatusHandler

        async def inline_query_parser(update, users, chats):
            return pyrogram.InlineQuery._parse(self.client, update, users), InlineQueryHandler

        async def poll_parser(update, users, chats):
            return pyrogram.Poll._parse_update(self.client, update), PollHandler

        self.update_parsers = {
            Dispatcher.MESSAGE_UPDATES: message_parser,
            Dispatcher.DELETE_MESSAGES_UPDATES: deleted_messages_parser,
            Dispatcher.CALLBACK_QUERY_UPDATES: callback_query_parser,
            (types.UpdateUserStatus,): user_status_parser,
            (types.UpdateBotInlineQuery,): inline_query_parser,
            (types.UpdateMessagePoll,): poll_parser
        }

        self.update_parsers = {key: value for key_tuple, value in self.update_parsers.items() for key in key_tuple}

    async def start(self):
        for i in range(self.workers):
<<<<<<< HEAD
            self.update_worker_tasks.append(
                asyncio.ensure_future(self.update_worker())
=======
            self.locks_list.append(Lock())

            self.workers_list.append(
                Thread(
                    target=self.update_worker,
                    name="UpdateWorker#{}".format(i + 1),
                    args=(self.locks_list[-1],)
                )
>>>>>>> e7fffd2f
            )

        log.info("Started {} UpdateWorkerTasks".format(self.workers))

    async def stop(self):
        for i in range(self.workers):
            self.updates_queue.put_nowait(None)

        for i in self.update_worker_tasks:
            await i

<<<<<<< HEAD
        self.update_worker_tasks.clear()
=======
        self.workers_list.clear()
        self.locks_list.clear()
>>>>>>> e7fffd2f
        self.groups.clear()

        log.info("Stopped {} UpdateWorkerTasks".format(self.workers))

    def add_handler(self, handler, group: int):
<<<<<<< HEAD
        async def fn():
            async with self.lock:
                if group not in self.groups:
                    self.groups[group] = []
                    self.groups = OrderedDict(sorted(self.groups.items()))

                self.groups[group].append(handler)

        asyncio.get_event_loop().run_until_complete(fn())

    def remove_handler(self, handler, group: int):
        async def fn():
            async with self.lock:
                if group not in self.groups:
                    raise ValueError("Group {} does not exist. Handler was not removed.".format(group))

                self.groups[group].remove(handler)

        asyncio.get_event_loop().run_until_complete(fn())
=======
        for lock in self.locks_list:
            lock.acquire()

        try:
            if group not in self.groups:
                self.groups[group] = []
                self.groups = OrderedDict(sorted(self.groups.items()))

            self.groups[group].append(handler)
        finally:
            for lock in self.locks_list:
                lock.release()

    def remove_handler(self, handler, group: int):
        for lock in self.locks_list:
            lock.acquire()

        try:
            if group not in self.groups:
                raise ValueError("Group {} does not exist. Handler was not removed.".format(group))

            self.groups[group].remove(handler)
        finally:
            for lock in self.locks_list:
                lock.release()

    def update_worker(self, lock):
        name = threading.current_thread().name
        log.debug("{} started".format(name))
>>>>>>> e7fffd2f

    async def update_worker(self):
        while True:
            packet = await self.updates_queue.get()

            if packet is None:
                break

            try:
                update, users, chats = packet
                parser = self.update_parsers.get(type(update), None)

                parsed_update, handler_type = (
                    await parser(update, users, chats)
                    if parser is not None
                    else (None, type(None))
                )

<<<<<<< HEAD
                async with self.lock:
=======
                with lock:
>>>>>>> e7fffd2f
                    for group in self.groups.values():
                        for handler in group:
                            args = None

                            if isinstance(handler, handler_type):
                                if handler.check(parsed_update):
                                    args = (parsed_update,)
                            elif isinstance(handler, RawUpdateHandler):
                                args = (update, users, chats)

                            if args is None:
                                continue

                            try:
                                await handler.callback(self.client, *args)
                            except pyrogram.StopPropagation:
                                raise
                            except pyrogram.ContinuePropagation:
                                continue
                            except Exception as e:
                                log.error(e, exc_info=True)

                            break
            except pyrogram.StopPropagation:
                pass
            except Exception as e:
                log.error(e, exc_info=True)<|MERGE_RESOLUTION|>--- conflicted
+++ resolved
@@ -58,29 +58,17 @@
         self.client = client
         self.workers = workers
 
-<<<<<<< HEAD
         self.update_worker_tasks = []
+        self.locks_list = []
+
         self.updates_queue = asyncio.Queue()
         self.groups = OrderedDict()
-
-        self.lock = asyncio.Lock()
 
         async def message_parser(update, users, chats):
             return await pyrogram.Message._parse(self.client, update.message, users, chats), MessageHandler
 
         async def deleted_messages_parser(update, users, chats):
             return utils.parse_deleted_messages(self.client, update), DeletedMessagesHandler
-=======
-        self.workers_list = []
-        self.locks_list = []
-
-        self.updates_queue = Queue()
-        self.groups = OrderedDict()
-
-        self.update_parsers = {
-            Dispatcher.MESSAGE_UPDATES:
-                lambda upd, usr, cht: (pyrogram.Message._parse(self.client, upd.message, usr, cht), MessageHandler),
->>>>>>> e7fffd2f
 
         async def callback_query_parser(update, users, chats):
             return await pyrogram.CallbackQuery._parse(self.client, update, users), CallbackQueryHandler
@@ -107,19 +95,10 @@
 
     async def start(self):
         for i in range(self.workers):
-<<<<<<< HEAD
+            self.locks_list.append(asyncio.Lock())
+
             self.update_worker_tasks.append(
-                asyncio.ensure_future(self.update_worker())
-=======
-            self.locks_list.append(Lock())
-
-            self.workers_list.append(
-                Thread(
-                    target=self.update_worker,
-                    name="UpdateWorker#{}".format(i + 1),
-                    args=(self.locks_list[-1],)
-                )
->>>>>>> e7fffd2f
+                asyncio.ensure_future(self.update_worker(self.locks_list[-1]))
             )
 
         log.info("Started {} UpdateWorkerTasks".format(self.workers))
@@ -131,70 +110,45 @@
         for i in self.update_worker_tasks:
             await i
 
-<<<<<<< HEAD
         self.update_worker_tasks.clear()
-=======
-        self.workers_list.clear()
-        self.locks_list.clear()
->>>>>>> e7fffd2f
         self.groups.clear()
 
         log.info("Stopped {} UpdateWorkerTasks".format(self.workers))
 
     def add_handler(self, handler, group: int):
-<<<<<<< HEAD
         async def fn():
-            async with self.lock:
+            for lock in self.locks_list:
+                await lock.acquire()
+
+            try:
                 if group not in self.groups:
                     self.groups[group] = []
                     self.groups = OrderedDict(sorted(self.groups.items()))
 
                 self.groups[group].append(handler)
+            finally:
+                for lock in self.locks_list:
+                    lock.release()
 
         asyncio.get_event_loop().run_until_complete(fn())
 
     def remove_handler(self, handler, group: int):
         async def fn():
-            async with self.lock:
+            for lock in self.locks_list:
+                await lock.acquire()
+
+            try:
                 if group not in self.groups:
                     raise ValueError("Group {} does not exist. Handler was not removed.".format(group))
 
                 self.groups[group].remove(handler)
+            finally:
+                for lock in self.locks_list:
+                    lock.release()
 
         asyncio.get_event_loop().run_until_complete(fn())
-=======
-        for lock in self.locks_list:
-            lock.acquire()
 
-        try:
-            if group not in self.groups:
-                self.groups[group] = []
-                self.groups = OrderedDict(sorted(self.groups.items()))
-
-            self.groups[group].append(handler)
-        finally:
-            for lock in self.locks_list:
-                lock.release()
-
-    def remove_handler(self, handler, group: int):
-        for lock in self.locks_list:
-            lock.acquire()
-
-        try:
-            if group not in self.groups:
-                raise ValueError("Group {} does not exist. Handler was not removed.".format(group))
-
-            self.groups[group].remove(handler)
-        finally:
-            for lock in self.locks_list:
-                lock.release()
-
-    def update_worker(self, lock):
-        name = threading.current_thread().name
-        log.debug("{} started".format(name))
->>>>>>> e7fffd2f
-
-    async def update_worker(self):
+    async def update_worker(self, lock):
         while True:
             packet = await self.updates_queue.get()
 
@@ -211,11 +165,7 @@
                     else (None, type(None))
                 )
 
-<<<<<<< HEAD
-                async with self.lock:
-=======
-                with lock:
->>>>>>> e7fffd2f
+                async with lock:
                     for group in self.groups.values():
                         for handler in group:
                             args = None
