--- conflicted
+++ resolved
@@ -649,14 +649,9 @@
             if message.reply_to_msg_id and replies:
                 while True:
                     try:
-<<<<<<< HEAD
                         m.reply_to_message = await client.get_messages(
-                            m.chat.id, message.reply_to_msg_id,
-=======
-                        m.reply_to_message = client.get_messages(
                             m.chat.id,
                             reply_to_message_ids=message.id,
->>>>>>> 529ef143
                             replies=replies - 1
                         )
                     except FloodWait as e:
@@ -767,14 +762,9 @@
             if isinstance(action, types.MessageActionPinMessage):
                 while True:
                     try:
-<<<<<<< HEAD
                         m.pinned_message = await client.get_messages(
-                            m.chat.id, message.reply_to_msg_id,
-=======
-                        m.pinned_message = client.get_messages(
                             m.chat.id,
                             reply_to_message_ids=message.id,
->>>>>>> 529ef143
                             replies=0
                         )
                     except FloodWait as e:
