--- conflicted
+++ resolved
@@ -56,25 +56,8 @@
         """
         peer_id = await self.resolve_peer(chat_id)
 
-<<<<<<< HEAD
-        if isinstance(peer_id, types.InputPeerUser):
-            return pyrogram.ProfilePhotos._parse(
-                self,
-                await self.send(
-                    functions.photos.GetUserPhotos(
-                        user_id=peer_id,
-                        offset=offset,
-                        max_id=0,
-                        limit=limit
-                    )
-                )
-            )
-        else:
-            new_chat_photos = pyrogram.Messages._parse(
-=======
         if isinstance(peer_id, types.InputPeerChannel):
-            r = utils.parse_messages(
->>>>>>> f16ca8b9
+            r = await utils.parse_messages(
                 self,
                 await self.send(
                     functions.messages.Search(
@@ -95,7 +78,7 @@
 
             return pyrogram.List([message.new_chat_photo for message in r][:limit])
         else:
-            r = self.send(
+            r = await self.send(
                 functions.photos.GetUserPhotos(
                     user_id=peer_id,
                     offset=offset,
