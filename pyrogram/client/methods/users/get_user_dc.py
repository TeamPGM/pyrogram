# Pyrogram - Telegram MTProto API Client Library for Python
# Copyright (C) 2017-2019 Dan Tès <https://github.com/delivrance>
#
# This file is part of Pyrogram.
#
# Pyrogram is free software: you can redistribute it and/or modify
# it under the terms of the GNU Lesser General Public License as published
# by the Free Software Foundation, either version 3 of the License, or
# (at your option) any later version.
#
# Pyrogram is distributed in the hope that it will be useful,
# but WITHOUT ANY WARRANTY; without even the implied warranty of
# MERCHANTABILITY or FITNESS FOR A PARTICULAR PURPOSE.  See the
# GNU Lesser General Public License for more details.
#
# You should have received a copy of the GNU Lesser General Public License
# along with Pyrogram.  If not, see <http://www.gnu.org/licenses/>.

from typing import Union

from pyrogram.api import functions, types
from ...ext import BaseClient


class GetUserDC(BaseClient):
<<<<<<< HEAD
    async def get_user_dc(self, user_id: Union[int, str]) -> Union[int, None]:
        """Get the assigned data center (DC) of a user.
=======
    def get_user_dc(self, user_id: Union[int, str]) -> Union[int, None]:
        """Get the assigned DC (data center) of a user.

        .. note::

            This information is approximate: it is based on where Telegram stores a user profile pictures and does not
            by any means tell you the user location (i.e. a user might travel far away, but will still connect to its
            assigned DC). More info at `FAQs <../faq#what-are-the-ip-addresses-of-telegram-data-centers>`_.
>>>>>>> f16ca8b9

        Parameters:
            user_id (``int`` | ``str``):
                Unique identifier (int) or username (str) of the target chat.
                For your personal cloud (Saved Messages) you can simply use "me" or "self".
                For a contact that exists in your Telegram address book you can use his phone number (str).

        Returns:
            ``int`` | ``None``: The DC identifier as integer, or None in case it wasn't possible to get it (i.e. the
            user has no profile picture or has the privacy setting enabled).

        Raises:
            RPCError: In case of a Telegram RPC error.
        """

        r = await self.send(functions.users.GetUsers(id=[await self.resolve_peer(user_id)]))

        if r:
            r = r[0]

            if r.photo:
                if isinstance(r.photo, types.UserProfilePhoto):
                    return r.photo.dc_id

        return None<|MERGE_RESOLUTION|>--- conflicted
+++ resolved
@@ -23,11 +23,7 @@
 
 
 class GetUserDC(BaseClient):
-<<<<<<< HEAD
     async def get_user_dc(self, user_id: Union[int, str]) -> Union[int, None]:
-        """Get the assigned data center (DC) of a user.
-=======
-    def get_user_dc(self, user_id: Union[int, str]) -> Union[int, None]:
         """Get the assigned DC (data center) of a user.
 
         .. note::
@@ -35,7 +31,6 @@
             This information is approximate: it is based on where Telegram stores a user profile pictures and does not
             by any means tell you the user location (i.e. a user might travel far away, but will still connect to its
             assigned DC). More info at `FAQs <../faq#what-are-the-ip-addresses-of-telegram-data-centers>`_.
->>>>>>> f16ca8b9
 
         Parameters:
             user_id (``int`` | ``str``):
