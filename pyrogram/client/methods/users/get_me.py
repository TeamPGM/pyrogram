# Pyrogram - Telegram MTProto API Client Library for Python
# Copyright (C) 2017-2018 Dan Tès <https://github.com/delivrance>
#
# This file is part of Pyrogram.
#
# Pyrogram is free software: you can redistribute it and/or modify
# it under the terms of the GNU Lesser General Public License as published
# by the Free Software Foundation, either version 3 of the License, or
# (at your option) any later version.
#
# Pyrogram is distributed in the hope that it will be useful,
# but WITHOUT ANY WARRANTY; without even the implied warranty of
# MERCHANTABILITY or FITNESS FOR A PARTICULAR PURPOSE.  See the
# GNU Lesser General Public License for more details.
#
# You should have received a copy of the GNU Lesser General Public License
# along with Pyrogram.  If not, see <http://www.gnu.org/licenses/>.

import pyrogram
from pyrogram.api import functions, types
from ...ext import BaseClient


class GetMe(BaseClient):
<<<<<<< HEAD
    async def get_me(self):
=======
    def get_me(self) -> "pyrogram.User":
>>>>>>> 4bf6831b
        """A simple method for testing your authorization. Requires no parameters.

        Returns:
            Basic information about the user or bot in form of a :obj:`User` object

        Raises:
            :class:`Error <pyrogram.Error>` in case of a Telegram RPC error.
        """
<<<<<<< HEAD
        r = await self.send(
            functions.users.GetFullUser(
                types.InputPeerSelf()
            )
        )

        return utils.parse_user(r.user)
=======
        return pyrogram.User._parse(
            self,
            self.send(
                functions.users.GetFullUser(
                    types.InputPeerSelf()
                )
            ).user
        )
>>>>>>> 4bf6831b
<|MERGE_RESOLUTION|>--- conflicted
+++ resolved
@@ -22,11 +22,7 @@
 
 
 class GetMe(BaseClient):
-<<<<<<< HEAD
-    async def get_me(self):
-=======
-    def get_me(self) -> "pyrogram.User":
->>>>>>> 4bf6831b
+    async def get_me(self) -> "pyrogram.User":
         """A simple method for testing your authorization. Requires no parameters.
 
         Returns:
@@ -35,21 +31,11 @@
         Raises:
             :class:`Error <pyrogram.Error>` in case of a Telegram RPC error.
         """
-<<<<<<< HEAD
-        r = await self.send(
-            functions.users.GetFullUser(
-                types.InputPeerSelf()
-            )
-        )
-
-        return utils.parse_user(r.user)
-=======
         return pyrogram.User._parse(
             self,
-            self.send(
+            await self.send(
                 functions.users.GetFullUser(
                     types.InputPeerSelf()
                 )
             ).user
-        )
->>>>>>> 4bf6831b
+        )