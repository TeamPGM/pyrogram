# Pyrogram - Telegram MTProto API Client Library for Python
# Copyright (C) 2017-2018 Dan Tès <https://github.com/delivrance>
#
# This file is part of Pyrogram.
#
# Pyrogram is free software: you can redistribute it and/or modify
# it under the terms of the GNU Lesser General Public License as published
# by the Free Software Foundation, either version 3 of the License, or
# (at your option) any later version.
#
# Pyrogram is distributed in the hope that it will be useful,
# but WITHOUT ANY WARRANTY; without even the implied warranty of
# MERCHANTABILITY or FITNESS FOR A PARTICULAR PURPOSE.  See the
# GNU Lesser General Public License for more details.
#
# You should have received a copy of the GNU Lesser General Public License
# along with Pyrogram.  If not, see <http://www.gnu.org/licenses/>.

from typing import Union

import pyrogram
from pyrogram.api import functions, types
from ...ext import BaseClient


class SendMessage(BaseClient):
<<<<<<< HEAD
    async def send_message(self,
                           chat_id: int or str,
                           text: str,
                           parse_mode: str = "",
                           disable_web_page_preview: bool = None,
                           disable_notification: bool = None,
                           reply_to_message_id: int = None,
                           reply_markup=None):
=======
    def send_message(self,
                     chat_id: Union[int, str],
                     text: str,
                     parse_mode: str = "",
                     disable_web_page_preview: bool = None,
                     disable_notification: bool = None,
                     reply_to_message_id: int = None,
                     reply_markup: Union["pyrogram.InlineKeyboardMarkup",
                                         "pyrogram.ReplyKeyboardMarkup",
                                         "pyrogram.ReplyKeyboardRemove",
                                         "pyrogram.ForceReply"] = None) -> "pyrogram.Message":
>>>>>>> 4bf6831b
        """Use this method to send text messages.

        Args:
            chat_id (``int`` | ``str``):
                Unique identifier (int) or username (str) of the target chat.
                For your personal cloud (Saved Messages) you can simply use "me" or "self".
                For a contact that exists in your Telegram address book you can use his phone number (str).

            text (``str``):
                Text of the message to be sent.

            parse_mode (``str``, *optional*):
                Use :obj:`MARKDOWN <pyrogram.ParseMode.MARKDOWN>` or :obj:`HTML <pyrogram.ParseMode.HTML>`
                if you want Telegram apps to show bold, italic, fixed-width text or inline URLs in your message.
                Defaults to Markdown.

            disable_web_page_preview (``bool``, *optional*):
                Disables link previews for links in this message.

            disable_notification (``bool``, *optional*):
                Sends the message silently.
                Users will receive a notification with no sound.

            reply_to_message_id (``int``, *optional*):
                If the message is a reply, ID of the original message.

            reply_markup (:obj:`InlineKeyboardMarkup` | :obj:`ReplyKeyboardMarkup` | :obj:`ReplyKeyboardRemove` | :obj:`ForceReply`, *optional*):
                Additional interface options. An object for an inline keyboard, custom reply keyboard,
                instructions to remove reply keyboard or to force a reply from the user.

        Returns:
            On success, the sent :obj:`Message` is returned.

        Raises:
            :class:`Error <pyrogram.Error>` in case of a Telegram RPC error.
        """
        style = self.html if parse_mode.lower() == "html" else self.markdown
        message, entities = style.parse(text).values()

        r = await self.send(
            functions.messages.SendMessage(
                peer=await self.resolve_peer(chat_id),
                no_webpage=disable_web_page_preview or None,
                silent=disable_notification or None,
                reply_to_msg_id=reply_to_message_id,
                random_id=self.rnd_id(),
                reply_markup=reply_markup.write() if reply_markup else None,
                message=message,
                entities=entities
            )
        )

        if isinstance(r, types.UpdateShortSentMessage):
            return pyrogram.Message(
                message_id=r.id,
<<<<<<< HEAD
                chat=pyrogram_types.Chat(id=list((await self.resolve_peer(chat_id)).__dict__.values())[0], type="private"),
=======
                chat=pyrogram.Chat(
                    id=list(self.resolve_peer(chat_id).__dict__.values())[0],
                    type="private",
                    client=self
                ),
>>>>>>> 4bf6831b
                text=message,
                date=r.date,
                outgoing=r.out,
                entities=entities,
                client=self
            )

        for i in r.updates:
            if isinstance(i, (types.UpdateNewMessage, types.UpdateNewChannelMessage)):
<<<<<<< HEAD
                return await utils.parse_messages(
=======
                return pyrogram.Message._parse(
>>>>>>> 4bf6831b
                    self, i.message,
                    {i.id: i for i in r.users},
                    {i.id: i for i in r.chats}
                )<|MERGE_RESOLUTION|>--- conflicted
+++ resolved
@@ -24,28 +24,17 @@
 
 
 class SendMessage(BaseClient):
-<<<<<<< HEAD
     async def send_message(self,
-                           chat_id: int or str,
+                           chat_id: Union[int, str],
                            text: str,
                            parse_mode: str = "",
                            disable_web_page_preview: bool = None,
                            disable_notification: bool = None,
                            reply_to_message_id: int = None,
-                           reply_markup=None):
-=======
-    def send_message(self,
-                     chat_id: Union[int, str],
-                     text: str,
-                     parse_mode: str = "",
-                     disable_web_page_preview: bool = None,
-                     disable_notification: bool = None,
-                     reply_to_message_id: int = None,
-                     reply_markup: Union["pyrogram.InlineKeyboardMarkup",
-                                         "pyrogram.ReplyKeyboardMarkup",
-                                         "pyrogram.ReplyKeyboardRemove",
-                                         "pyrogram.ForceReply"] = None) -> "pyrogram.Message":
->>>>>>> 4bf6831b
+                           reply_markup: Union["pyrogram.InlineKeyboardMarkup",
+                                               "pyrogram.ReplyKeyboardMarkup",
+                                               "pyrogram.ReplyKeyboardRemove",
+                                               "pyrogram.ForceReply"] = None) -> "pyrogram.Message":
         """Use this method to send text messages.
 
         Args:
@@ -101,15 +90,11 @@
         if isinstance(r, types.UpdateShortSentMessage):
             return pyrogram.Message(
                 message_id=r.id,
-<<<<<<< HEAD
-                chat=pyrogram_types.Chat(id=list((await self.resolve_peer(chat_id)).__dict__.values())[0], type="private"),
-=======
                 chat=pyrogram.Chat(
-                    id=list(self.resolve_peer(chat_id).__dict__.values())[0],
+                    id=list((await self.resolve_peer(chat_id)).__dict__.values())[0],
                     type="private",
                     client=self
                 ),
->>>>>>> 4bf6831b
                 text=message,
                 date=r.date,
                 outgoing=r.out,
@@ -119,11 +104,7 @@
 
         for i in r.updates:
             if isinstance(i, (types.UpdateNewMessage, types.UpdateNewChannelMessage)):
-<<<<<<< HEAD
-                return await utils.parse_messages(
-=======
-                return pyrogram.Message._parse(
->>>>>>> 4bf6831b
+                return await pyrogram.Message._parse(
                     self, i.message,
                     {i.id: i for i in r.users},
                     {i.id: i for i in r.chats}
