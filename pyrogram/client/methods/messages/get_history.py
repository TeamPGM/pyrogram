# Pyrogram - Telegram MTProto API Client Library for Python
# Copyright (C) 2017-2019 Dan Tès <https://github.com/delivrance>
#
# This file is part of Pyrogram.
#
# Pyrogram is free software: you can redistribute it and/or modify
# it under the terms of the GNU Lesser General Public License as published
# by the Free Software Foundation, either version 3 of the License, or
# (at your option) any later version.
#
# Pyrogram is distributed in the hope that it will be useful,
# but WITHOUT ANY WARRANTY; without even the implied warranty of
# MERCHANTABILITY or FITNESS FOR A PARTICULAR PURPOSE.  See the
# GNU Lesser General Public License for more details.
#
# You should have received a copy of the GNU Lesser General Public License
# along with Pyrogram.  If not, see <http://www.gnu.org/licenses/>.

import asyncio
import logging
from typing import Union, List

import pyrogram
from pyrogram.api import functions
from pyrogram.client.ext import utils
from pyrogram.errors import FloodWait

from ...ext import BaseClient

log = logging.getLogger(__name__)


class GetHistory(BaseClient):
    async def get_history(
        self,
        chat_id: Union[int, str],
        limit: int = 100,
        offset: int = 0,
        offset_id: int = 0,
        offset_date: int = 0,
        reverse: bool = False
    ) -> List["pyrogram.Message"]:
        """Retrieve a chunk of the history of a chat.

        You can get up to 100 messages at once.
        For a more convenient way of getting a chat history see :meth:`~Client.iter_history`.

        Parameters:
            chat_id (``int`` | ``str``):
                Unique identifier (int) or username (str) of the target chat.
                For your personal cloud (Saved Messages) you can simply use "me" or "self".
                For a contact that exists in your Telegram address book you can use his phone number (str).

            limit (``int``, *optional*):
                Limits the number of messages to be retrieved.
                By default, the first 100 messages are returned.

            offset (``int``, *optional*):
                Sequential number of the first message to be returned. Defaults to 0 (most recent message).
                Negative values are also accepted and become useful in case you set offset_id or offset_date.

            offset_id (``int``, *optional*):
                Pass a message identifier as offset to retrieve only older messages starting from that message.

            offset_date (``int``, *optional*):
                Pass a date in Unix time as offset to retrieve only older messages starting from that date.

            reverse (``bool``, *optional*):
                Pass True to retrieve the messages in reversed order (from older to most recent).

        Returns:
            List of :obj:`Message` - On success, a list of the retrieved messages is returned.

        Example:
            .. code-block:: python

                # Get the last 100 messages of a chat
                app.get_history("pyrogramchat")

                # Get the last 3 messages of a chat
                app.get_history("pyrogramchat", limit=3)

                # Get 3 messages after skipping the first 5
                app.get_history("pyrogramchat", offset=5, limit=3)
        """

        offset_id = offset_id or (1 if reverse else 0)

        while True:
            try:
                messages = await utils.parse_messages(
                    self,
                    await self.send(
                        functions.messages.GetHistory(
                            peer=await self.resolve_peer(chat_id),
                            offset_id=offset_id,
                            offset_date=offset_date,
                            add_offset=offset * (-1 if reverse else 1) - (limit if reverse else 0),
                            limit=limit,
                            max_id=0,
                            min_id=0,
                            hash=0
                        )
                    )
                )
            except FloodWait as e:
<<<<<<< HEAD
                logging.warning("Sleeping for {}s".format(e.x))
                await asyncio.sleep(e.x)
=======
                log.warning("Sleeping for {}s".format(e.x))
                time.sleep(e.x)
>>>>>>> a015f998
            else:
                break

        if reverse:
            messages.reverse()

        return messages<|MERGE_RESOLUTION|>--- conflicted
+++ resolved
@@ -24,7 +24,6 @@
 from pyrogram.api import functions
 from pyrogram.client.ext import utils
 from pyrogram.errors import FloodWait
-
 from ...ext import BaseClient
 
 log = logging.getLogger(__name__)
@@ -104,13 +103,8 @@
                     )
                 )
             except FloodWait as e:
-<<<<<<< HEAD
-                logging.warning("Sleeping for {}s".format(e.x))
+                log.warning("Sleeping for {}s".format(e.x))
                 await asyncio.sleep(e.x)
-=======
-                log.warning("Sleeping for {}s".format(e.x))
-                time.sleep(e.x)
->>>>>>> a015f998
             else:
                 break
 
