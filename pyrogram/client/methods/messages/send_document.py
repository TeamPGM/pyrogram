# Pyrogram - Telegram MTProto API Client Library for Python
# Copyright (C) 2017-2019 Dan Tès <https://github.com/delivrance>
#
# This file is part of Pyrogram.
#
# Pyrogram is free software: you can redistribute it and/or modify
# it under the terms of the GNU Lesser General Public License as published
# by the Free Software Foundation, either version 3 of the License, or
# (at your option) any later version.
#
# Pyrogram is distributed in the hope that it will be useful,
# but WITHOUT ANY WARRANTY; without even the implied warranty of
# MERCHANTABILITY or FITNESS FOR A PARTICULAR PURPOSE.  See the
# GNU Lesser General Public License for more details.
#
# You should have received a copy of the GNU Lesser General Public License
# along with Pyrogram.  If not, see <http://www.gnu.org/licenses/>.

import binascii
import mimetypes
import os
import struct
from typing import Union

import pyrogram
from pyrogram.api import functions, types
from pyrogram.api.errors import FileIdInvalid, FilePartMissing
from pyrogram.client.ext import BaseClient, utils


class SendDocument(BaseClient):
<<<<<<< HEAD
    async def send_document(self,
                            chat_id: Union[int, str],
                            document: str,
                            thumb: str = None, caption: str = "",
                            parse_mode: str = "",
                            disable_notification: bool = None,
                            reply_to_message_id: int = None,
                            reply_markup: Union["pyrogram.InlineKeyboardMarkup",
                                                "pyrogram.ReplyKeyboardMarkup",
                                                "pyrogram.ReplyKeyboardRemove",
                                                "pyrogram.ForceReply"] = None,
                            progress: callable = None,
                            progress_args: tuple = ()) -> "pyrogram.Message":
=======
    def send_document(self,
                      chat_id: Union[int, str],
                      document: str,
                      thumb: str = None,
                      caption: str = "",
                      parse_mode: str = "",
                      disable_notification: bool = None,
                      reply_to_message_id: int = None,
                      reply_markup: Union["pyrogram.InlineKeyboardMarkup",
                                          "pyrogram.ReplyKeyboardMarkup",
                                          "pyrogram.ReplyKeyboardRemove",
                                          "pyrogram.ForceReply"] = None,
                      progress: callable = None,
                      progress_args: tuple = ()) -> Union["pyrogram.Message", None]:
>>>>>>> 2e94926d
        """Use this method to send general files.

        Args:
            chat_id (``int`` | ``str``):
                Unique identifier (int) or username (str) of the target chat.
                For your personal cloud (Saved Messages) you can simply use "me" or "self".
                For a contact that exists in your Telegram address book you can use his phone number (str).

            document (``str``):
                File to send.
                Pass a file_id as string to send a file that exists on the Telegram servers,
                pass an HTTP URL as a string for Telegram to get a file from the Internet, or
                pass a file path as string to upload a new file that exists on your local machine.

            thumb (``str``):
                Thumbnail of the file sent.
                The thumbnail should be in JPEG format and less than 200 KB in size.
                A thumbnail's width and height should not exceed 90 pixels.
                Thumbnails can't be reused and can be only uploaded as a new file.

            caption (``str``, *optional*):
                Document caption, 0-1024 characters.

            parse_mode (``str``, *optional*):
                Use :obj:`MARKDOWN <pyrogram.ParseMode.MARKDOWN>` or :obj:`HTML <pyrogram.ParseMode.HTML>`
                if you want Telegram apps to show bold, italic, fixed-width text or inline URLs in your caption.
                Defaults to Markdown.

            disable_notification (``bool``, *optional*):
                Sends the message silently.
                Users will receive a notification with no sound.

            reply_to_message_id (``int``, *optional*):
                If the message is a reply, ID of the original message.

            reply_markup (:obj:`InlineKeyboardMarkup` | :obj:`ReplyKeyboardMarkup` | :obj:`ReplyKeyboardRemove` | :obj:`ForceReply`, *optional*):
                Additional interface options. An object for an inline keyboard, custom reply keyboard,
                instructions to remove reply keyboard or to force a reply from the user.

            progress (``callable``, *optional*):
                Pass a callback function to view the upload progress.
                The function must take *(client, current, total, \*args)* as positional arguments (look at the section
                below for a detailed description).

            progress_args (``tuple``, *optional*):
                Extra custom arguments for the progress callback function. Useful, for example, if you want to pass
                a chat_id and a message_id in order to edit a message with the updated progress.

        Other Parameters:
            client (:obj:`Client <pyrogram.Client>`):
                The Client itself, useful when you want to call other API methods inside the callback function.

            current (``int``):
                The amount of bytes uploaded so far.

            total (``int``):
                The size of the file.

            *args (``tuple``, *optional*):
                Extra custom arguments as defined in the *progress_args* parameter.
                You can either keep *\*args* or add every single extra argument in your function signature.

        Returns:
            On success, the sent :obj:`Message <pyrogram.Message>` is returned.
            In case the upload is deliberately stopped with :meth:`stop_transmission`, None is returned instead.

        Raises:
            :class:`Error <pyrogram.Error>` in case of a Telegram RPC error.
        """
        file = None
        style = self.html if parse_mode.lower() == "html" else self.markdown

<<<<<<< HEAD
        if os.path.exists(document):
            thumb = None if thumb is None else await self.save_file(thumb)
            file = await self.save_file(document, progress=progress, progress_args=progress_args)
            media = types.InputMediaUploadedDocument(
                mime_type=mimetypes.types_map.get("." + document.split(".")[-1], "text/plain"),
                file=file,
                thumb=thumb,
                attributes=[
                    types.DocumentAttributeFilename(os.path.basename(document))
                ]
            )
        elif document.startswith("http"):
            media = types.InputMediaDocumentExternal(
                url=document
            )
        else:
            try:
                decoded = utils.decode(document)
                fmt = "<iiqqqqi" if len(decoded) > 24 else "<iiqq"
                unpacked = struct.unpack(fmt, decoded)
            except (AssertionError, binascii.Error, struct.error):
                raise FileIdInvalid from None
=======
        try:
            if os.path.exists(document):
                thumb = None if thumb is None else self.save_file(thumb)
                file = self.save_file(document, progress=progress, progress_args=progress_args)
                media = types.InputMediaUploadedDocument(
                    mime_type=mimetypes.types_map.get("." + document.split(".")[-1], "text/plain"),
                    file=file,
                    thumb=thumb,
                    attributes=[
                        types.DocumentAttributeFilename(os.path.basename(document))
                    ]
                )
            elif document.startswith("http"):
                media = types.InputMediaDocumentExternal(
                    url=document
                )
>>>>>>> 2e94926d
            else:
                try:
                    decoded = utils.decode(document)
                    fmt = "<iiqqqqi" if len(decoded) > 24 else "<iiqq"
                    unpacked = struct.unpack(fmt, decoded)
                except (AssertionError, binascii.Error, struct.error):
                    raise FileIdInvalid from None
                else:
                    if unpacked[0] not in (5, 10):
                        media_type = BaseClient.MEDIA_TYPE_ID.get(unpacked[0], None)

                        if media_type:
                            raise FileIdInvalid("The file_id belongs to a {}".format(media_type))
                        else:
                            raise FileIdInvalid("Unknown media type: {}".format(unpacked[0]))

                    media = types.InputMediaDocument(
                        id=types.InputDocument(
                            id=unpacked[2],
                            access_hash=unpacked[3],
                            file_reference=b""
                        )
                    )

<<<<<<< HEAD
        while True:
            try:
                r = await self.send(
                    functions.messages.SendMedia(
                        peer=await self.resolve_peer(chat_id),
                        media=media,
                        silent=disable_notification or None,
                        reply_to_msg_id=reply_to_message_id,
                        random_id=self.rnd_id(),
                        reply_markup=reply_markup.write() if reply_markup else None,
                        **style.parse(caption)
                    )
                )
            except FilePartMissing as e:
                await self.save_file(document, file_id=file.id, file_part=e.x)
            else:
                for i in r.updates:
                    if isinstance(i, (types.UpdateNewMessage, types.UpdateNewChannelMessage)):
                        return await pyrogram.Message._parse(
                            self, i.message,
                            {i.id: i for i in r.users},
                            {i.id: i for i in r.chats}
                        )
=======
            while True:
                try:
                    r = self.send(
                        functions.messages.SendMedia(
                            peer=self.resolve_peer(chat_id),
                            media=media,
                            silent=disable_notification or None,
                            reply_to_msg_id=reply_to_message_id,
                            random_id=self.rnd_id(),
                            reply_markup=reply_markup.write() if reply_markup else None,
                            **style.parse(caption)
                        )
                    )
                except FilePartMissing as e:
                    self.save_file(document, file_id=file.id, file_part=e.x)
                else:
                    for i in r.updates:
                        if isinstance(i, (types.UpdateNewMessage, types.UpdateNewChannelMessage)):
                            return pyrogram.Message._parse(
                                self, i.message,
                                {i.id: i for i in r.users},
                                {i.id: i for i in r.chats}
                            )
        except BaseClient.StopTransmission:
            return None
>>>>>>> 2e94926d
<|MERGE_RESOLUTION|>--- conflicted
+++ resolved
@@ -29,7 +29,6 @@
 
 
 class SendDocument(BaseClient):
-<<<<<<< HEAD
     async def send_document(self,
                             chat_id: Union[int, str],
                             document: str,
@@ -42,23 +41,7 @@
                                                 "pyrogram.ReplyKeyboardRemove",
                                                 "pyrogram.ForceReply"] = None,
                             progress: callable = None,
-                            progress_args: tuple = ()) -> "pyrogram.Message":
-=======
-    def send_document(self,
-                      chat_id: Union[int, str],
-                      document: str,
-                      thumb: str = None,
-                      caption: str = "",
-                      parse_mode: str = "",
-                      disable_notification: bool = None,
-                      reply_to_message_id: int = None,
-                      reply_markup: Union["pyrogram.InlineKeyboardMarkup",
-                                          "pyrogram.ReplyKeyboardMarkup",
-                                          "pyrogram.ReplyKeyboardRemove",
-                                          "pyrogram.ForceReply"] = None,
-                      progress: callable = None,
-                      progress_args: tuple = ()) -> Union["pyrogram.Message", None]:
->>>>>>> 2e94926d
+                            progress_args: tuple = ()) -> Union["pyrogram.Message", None]:
         """Use this method to send general files.
 
         Args:
@@ -131,34 +114,10 @@
         file = None
         style = self.html if parse_mode.lower() == "html" else self.markdown
 
-<<<<<<< HEAD
-        if os.path.exists(document):
-            thumb = None if thumb is None else await self.save_file(thumb)
-            file = await self.save_file(document, progress=progress, progress_args=progress_args)
-            media = types.InputMediaUploadedDocument(
-                mime_type=mimetypes.types_map.get("." + document.split(".")[-1], "text/plain"),
-                file=file,
-                thumb=thumb,
-                attributes=[
-                    types.DocumentAttributeFilename(os.path.basename(document))
-                ]
-            )
-        elif document.startswith("http"):
-            media = types.InputMediaDocumentExternal(
-                url=document
-            )
-        else:
-            try:
-                decoded = utils.decode(document)
-                fmt = "<iiqqqqi" if len(decoded) > 24 else "<iiqq"
-                unpacked = struct.unpack(fmt, decoded)
-            except (AssertionError, binascii.Error, struct.error):
-                raise FileIdInvalid from None
-=======
         try:
             if os.path.exists(document):
-                thumb = None if thumb is None else self.save_file(thumb)
-                file = self.save_file(document, progress=progress, progress_args=progress_args)
+                thumb = None if thumb is None else await self.save_file(thumb)
+                file = await self.save_file(document, progress=progress, progress_args=progress_args)
                 media = types.InputMediaUploadedDocument(
                     mime_type=mimetypes.types_map.get("." + document.split(".")[-1], "text/plain"),
                     file=file,
@@ -171,7 +130,6 @@
                 media = types.InputMediaDocumentExternal(
                     url=document
                 )
->>>>>>> 2e94926d
             else:
                 try:
                     decoded = utils.decode(document)
@@ -196,10 +154,9 @@
                         )
                     )
 
-<<<<<<< HEAD
-        while True:
-            try:
-                r = await self.send(
+            while True:
+                try:
+                    r = await self.send(
                     functions.messages.SendMedia(
                         peer=await self.resolve_peer(chat_id),
                         media=media,
@@ -220,30 +177,5 @@
                             {i.id: i for i in r.users},
                             {i.id: i for i in r.chats}
                         )
-=======
-            while True:
-                try:
-                    r = self.send(
-                        functions.messages.SendMedia(
-                            peer=self.resolve_peer(chat_id),
-                            media=media,
-                            silent=disable_notification or None,
-                            reply_to_msg_id=reply_to_message_id,
-                            random_id=self.rnd_id(),
-                            reply_markup=reply_markup.write() if reply_markup else None,
-                            **style.parse(caption)
-                        )
-                    )
-                except FilePartMissing as e:
-                    self.save_file(document, file_id=file.id, file_part=e.x)
-                else:
-                    for i in r.updates:
-                        if isinstance(i, (types.UpdateNewMessage, types.UpdateNewChannelMessage)):
-                            return pyrogram.Message._parse(
-                                self, i.message,
-                                {i.id: i for i in r.users},
-                                {i.id: i for i in r.chats}
-                            )
         except BaseClient.StopTransmission:
-            return None
->>>>>>> 2e94926d
+            return None