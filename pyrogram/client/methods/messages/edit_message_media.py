--- conflicted
+++ resolved
@@ -33,21 +33,13 @@
 
 
 class EditMessageMedia(BaseClient):
-<<<<<<< HEAD
-    async def edit_message_media(self,
-                           chat_id: Union[int, str],
-                           message_id: int,
-                           media: InputMedia,
-                           reply_markup: "pyrogram.InlineKeyboardMarkup" = None) -> "pyrogram.Message":
-=======
-    def edit_message_media(
+    async def edit_message_media(
         self,
         chat_id: Union[int, str],
         message_id: int,
         media: InputMedia,
         reply_markup: "pyrogram.InlineKeyboardMarkup" = None
     ) -> "pyrogram.Message":
->>>>>>> 3e18945f
         """Use this method to edit audio, document, photo, or video messages.
 
         If a message is a part of a message album, then it can be edited only to a photo or a video. Otherwise,
