# Pyrogram - Telegram MTProto API Client Library for Python
# Copyright (C) 2017-2019 Dan Tès <https://github.com/delivrance>
#
# This file is part of Pyrogram.
#
# Pyrogram is free software: you can redistribute it and/or modify
# it under the terms of the GNU Lesser General Public License as published
# by the Free Software Foundation, either version 3 of the License, or
# (at your option) any later version.
#
# Pyrogram is distributed in the hope that it will be useful,
# but WITHOUT ANY WARRANTY; without even the implied warranty of
# MERCHANTABILITY or FITNESS FOR A PARTICULAR PURPOSE.  See the
# GNU Lesser General Public License for more details.
#
# You should have received a copy of the GNU Lesser General Public License
# along with Pyrogram.  If not, see <http://www.gnu.org/licenses/>.

import os
from typing import Union

import pyrogram
from pyrogram.api import functions, types
from pyrogram.client.ext import BaseClient, utils
from pyrogram.client.types import (
    InputMediaPhoto, InputMediaVideo, InputMediaAudio,
    InputMediaAnimation, InputMediaDocument
)
from pyrogram.client.types.input_media import InputMedia


class EditMessageMedia(BaseClient):
    async def edit_message_media(
        self,
        chat_id: Union[int, str],
        message_id: int,
        media: InputMedia,
        reply_markup: "pyrogram.InlineKeyboardMarkup" = None
    ) -> "pyrogram.Message":
        """Edit animation, audio, document, photo or video messages.

        If a message is a part of a message album, then it can be edited only to a photo or a video. Otherwise, the
        message type can be changed arbitrarily.

        Parameters:
            chat_id (``int`` | ``str``):
                Unique identifier (int) or username (str) of the target chat.
                For your personal cloud (Saved Messages) you can simply use "me" or "self".
                For a contact that exists in your Telegram address book you can use his phone number (str).

            message_id (``int``):
                Message identifier in the chat specified in chat_id.

            media (:obj:`InputMedia`):
                One of the InputMedia objects describing an animation, audio, document, photo or video.

            reply_markup (:obj:`InlineKeyboardMarkup`, *optional*):
                An InlineKeyboardMarkup object.

        Returns:
            :obj:`Message`: On success, the edited message is returned.

        Raises:
            RPCError: In case of a Telegram RPC error.
        """
        style = self.html if media.parse_mode.lower() == "html" else self.markdown
        caption = media.caption

        if isinstance(media, InputMediaPhoto):
            if os.path.exists(media.media):
                media = await self.send(
                    functions.messages.UploadMedia(
                        peer=await self.resolve_peer(chat_id),
                        media=types.InputMediaUploadedPhoto(
                            file=await self.save_file(media.media)
                        )
                    )
                )

                media = types.InputMediaPhoto(
                    id=types.InputPhoto(
                        id=media.photo.id,
                        access_hash=media.photo.access_hash,
                        file_reference=b""
                    )
                )
            elif media.media.startswith("http"):
                media = types.InputMediaPhotoExternal(
                    url=media.media
                )
            else:
                media = utils.get_input_media_from_file_id(media.media, 2)
        elif isinstance(media, InputMediaVideo):
            if os.path.exists(media.media):
                media = await self.send(
                    functions.messages.UploadMedia(
                        peer=await self.resolve_peer(chat_id),
                        media=types.InputMediaUploadedDocument(
                            mime_type=self.guess_mime_type(media.media) or "video/mp4",
                            thumb=None if media.thumb is None else self.save_file(media.thumb),
                            file=await self.save_file(media.media),
                            attributes=[
                                types.DocumentAttributeVideo(
                                    supports_streaming=media.supports_streaming or None,
                                    duration=media.duration,
                                    w=media.width,
                                    h=media.height
                                ),
                                types.DocumentAttributeFilename(
                                    file_name=os.path.basename(media.media)
                                )
                            ]
                        )
                    )
                )

                media = types.InputMediaDocument(
                    id=types.InputDocument(
                        id=media.document.id,
                        access_hash=media.document.access_hash,
                        file_reference=b""
                    )
                )
            elif media.media.startswith("http"):
                media = types.InputMediaDocumentExternal(
                    url=media.media
                )
            else:
                media = utils.get_input_media_from_file_id(media.media, 4)
        elif isinstance(media, InputMediaAudio):
            if os.path.exists(media.media):
                media = await self.send(
                    functions.messages.UploadMedia(
                        peer=await self.resolve_peer(chat_id),
                        media=types.InputMediaUploadedDocument(
                            mime_type=self.guess_mime_type(media.media) or "audio/mpeg",
                            thumb=None if media.thumb is None else self.save_file(media.thumb),
                            file=await self.save_file(media.media),
                            attributes=[
                                types.DocumentAttributeAudio(
                                    duration=media.duration,
                                    performer=media.performer,
                                    title=media.title
                                ),
                                types.DocumentAttributeFilename(
                                    file_name=os.path.basename(media.media)
                                )
                            ]
                        )
                    )
                )

                media = types.InputMediaDocument(
                    id=types.InputDocument(
                        id=media.document.id,
                        access_hash=media.document.access_hash,
                        file_reference=b""
                    )
                )
            elif media.media.startswith("http"):
                media = types.InputMediaDocumentExternal(
                    url=media.media
                )
            else:
                media = utils.get_input_media_from_file_id(media.media, 9)
        elif isinstance(media, InputMediaAnimation):
            if os.path.exists(media.media):
                media = await self.send(
                    functions.messages.UploadMedia(
                        peer=await self.resolve_peer(chat_id),
                        media=types.InputMediaUploadedDocument(
                            mime_type=self.guess_mime_type(media.media) or "video/mp4",
                            thumb=None if media.thumb is None else self.save_file(media.thumb),
                            file=await self.save_file(media.media),
                            attributes=[
                                types.DocumentAttributeVideo(
                                    supports_streaming=True,
                                    duration=media.duration,
                                    w=media.width,
                                    h=media.height
                                ),
                                types.DocumentAttributeFilename(
                                    file_name=os.path.basename(media.media)
                                ),
                                types.DocumentAttributeAnimated()
                            ]
                        )
                    )
                )

                media = types.InputMediaDocument(
                    id=types.InputDocument(
                        id=media.document.id,
                        access_hash=media.document.access_hash,
                        file_reference=b""
                    )
                )
            elif media.media.startswith("http"):
                media = types.InputMediaDocumentExternal(
                    url=media.media
                )
            else:
                media = utils.get_input_media_from_file_id(media.media, 10)
        elif isinstance(media, InputMediaDocument):
            if os.path.exists(media.media):
                media = await self.send(
                    functions.messages.UploadMedia(
                        peer=await self.resolve_peer(chat_id),
                        media=types.InputMediaUploadedDocument(
                            mime_type=self.guess_mime_type(media.media) or "application/zip",
                            thumb=None if media.thumb is None else self.save_file(media.thumb),
                            file=await self.save_file(media.media),
                            attributes=[
                                types.DocumentAttributeFilename(
                                    file_name=os.path.basename(media.media)
                                )
                            ]
                        )
                    )
                )

                media = types.InputMediaDocument(
                    id=types.InputDocument(
                        id=media.document.id,
                        access_hash=media.document.access_hash,
                        file_reference=b""
                    )
                )
            elif media.media.startswith("http"):
                media = types.InputMediaDocumentExternal(
                    url=media.media
                )
            else:
                media = utils.get_input_media_from_file_id(media.media, 5)

        r = await self.send(
            functions.messages.EditMessage(
                peer=await self.resolve_peer(chat_id),
                id=message_id,
                media=media,
<<<<<<< HEAD
                **await style.parse(caption)
=======
                reply_markup=reply_markup.write() if reply_markup else None,
                **style.parse(caption)
>>>>>>> f16ca8b9
            )
        )

        for i in r.updates:
            if isinstance(i, (types.UpdateEditMessage, types.UpdateEditChannelMessage)):
                return await pyrogram.Message._parse(
                    self, i.message,
                    {i.id: i for i in r.users},
                    {i.id: i for i in r.chats}
                )<|MERGE_RESOLUTION|>--- conflicted
+++ resolved
@@ -238,12 +238,8 @@
                 peer=await self.resolve_peer(chat_id),
                 id=message_id,
                 media=media,
-<<<<<<< HEAD
+                reply_markup=reply_markup.write() if reply_markup else None,
                 **await style.parse(caption)
-=======
-                reply_markup=reply_markup.write() if reply_markup else None,
-                **style.parse(caption)
->>>>>>> f16ca8b9
             )
         )
 
