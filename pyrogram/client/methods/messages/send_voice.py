--- conflicted
+++ resolved
@@ -134,13 +134,9 @@
         file = None
 
         try:
-<<<<<<< HEAD
-            if os.path.exists(voice):
-                file = await self.save_file(voice, progress=progress, progress_args=progress_args)
-=======
             if isinstance(voice, str):
                 if os.path.isfile(voice):
-                    file = self.save_file(voice, progress=progress, progress_args=progress_args)
+                    file = await self.save_file(voice, progress=progress, progress_args=progress_args)
                     media = types.InputMediaUploadedDocument(
                         mime_type=self.guess_mime_type(voice) or "audio/mpeg",
                         file=file,
@@ -158,8 +154,7 @@
                 else:
                     media = utils.get_input_media_from_file_id(voice, file_ref, 3)
             else:
-                file = self.save_file(voice, progress=progress, progress_args=progress_args)
->>>>>>> b3faf21c
+                file = await self.save_file(voice, progress=progress, progress_args=progress_args)
                 media = types.InputMediaUploadedDocument(
                     mime_type=self.guess_mime_type(voice.name) or "audio/mpeg",
                     file=file,
