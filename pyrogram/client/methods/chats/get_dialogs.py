--- conflicted
+++ resolved
@@ -22,17 +22,10 @@
 
 
 class GetDialogs(BaseClient):
-<<<<<<< HEAD
     async def get_dialogs(self,
-                          offset_dialogs=None,
+                          offset_dialog: "pyrogram.Dialog" = None,
                           limit: int = 100,
-                          pinned_only: bool = False):
-=======
-    def get_dialogs(self,
-                    offset_dialog: "pyrogram.Dialog" = None,
-                    limit: int = 100,
-                    pinned_only: bool = False) -> "pyrogram.Dialogs":
->>>>>>> 4bf6831b
+                          pinned_only: bool = False) -> "pyrogram.Dialogs":
         """Use this method to get the user's dialogs
 
         You can get up to 100 dialogs at once.
@@ -60,24 +53,7 @@
         if pinned_only:
             r = await self.send(functions.messages.GetPinnedDialogs())
         else:
-<<<<<<< HEAD
-            offset_date = 0
-
-            if offset_dialogs:
-                for dialog in reversed(offset_dialogs.dialogs):
-                    top_message = dialog.top_message
-
-                    if top_message:
-                        message_date = top_message.date
-
-                        if message_date:
-                            offset_date = message_date
-                            break
-
             r = await self.send(
-=======
-            r = self.send(
->>>>>>> 4bf6831b
                 functions.messages.GetDialogs(
                     offset_date=offset_dialog.top_message.date if offset_dialog else 0,
                     offset_id=0,
@@ -88,53 +64,4 @@
                 )
             )
 
-<<<<<<< HEAD
-        users = {i.id: i for i in r.users}
-        chats = {i.id: i for i in r.chats}
-        messages = {}
-
-        for message in r.messages:
-            to_id = message.to_id
-
-            if isinstance(to_id, types.PeerUser):
-                if message.out:
-                    chat_id = to_id.user_id
-                else:
-                    chat_id = message.from_id
-            elif isinstance(to_id, types.PeerChat):
-                chat_id = -to_id.chat_id
-            else:
-                chat_id = int("-100" + str(to_id.channel_id))
-
-            messages[chat_id] = await utils.parse_messages(self, message, users, chats)
-
-        dialogs = []
-
-        for dialog in r.dialogs:
-            chat_id = dialog.peer
-
-            if isinstance(chat_id, types.PeerUser):
-                chat_id = chat_id.user_id
-            elif isinstance(chat_id, types.PeerChat):
-                chat_id = -chat_id.chat_id
-            else:
-                chat_id = int("-100" + str(chat_id.channel_id))
-
-            dialogs.append(
-                pyrogram.Dialog(
-                    chat=utils.parse_dialog_chat(dialog.peer, users, chats),
-                    top_message=messages.get(chat_id),
-                    unread_messages_count=dialog.unread_count,
-                    unread_mentions_count=dialog.unread_mentions_count,
-                    unread_mark=dialog.unread_mark,
-                    is_pinned=dialog.pinned
-                )
-            )
-
-        return pyrogram.Dialogs(
-            total_count=getattr(r, "count", len(r.dialogs)),
-            dialogs=dialogs
-        )
-=======
-        return pyrogram.Dialogs._parse(self, r)
->>>>>>> 4bf6831b
+        return pyrogram.Dialogs._parse(self, r)