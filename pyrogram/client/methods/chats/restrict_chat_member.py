# Pyrogram - Telegram MTProto API Client Library for Python
# Copyright (C) 2017-2018 Dan Tès <https://github.com/delivrance>
#
# This file is part of Pyrogram.
#
# Pyrogram is free software: you can redistribute it and/or modify
# it under the terms of the GNU Lesser General Public License as published
# by the Free Software Foundation, either version 3 of the License, or
# (at your option) any later version.
#
# Pyrogram is distributed in the hope that it will be useful,
# but WITHOUT ANY WARRANTY; without even the implied warranty of
# MERCHANTABILITY or FITNESS FOR A PARTICULAR PURPOSE.  See the
# GNU Lesser General Public License for more details.
#
# You should have received a copy of the GNU Lesser General Public License
# along with Pyrogram.  If not, see <http://www.gnu.org/licenses/>.

from typing import Union

from pyrogram.api import functions, types
from ...ext import BaseClient


class RestrictChatMember(BaseClient):
<<<<<<< HEAD
    async def restrict_chat_member(self,
                                   chat_id: int or str,
                                   user_id: int or str,
                                   until_date: int = 0,
                                   can_send_messages: bool = False,
                                   can_send_media_messages: bool = False,
                                   can_send_other_messages: bool = False,
                                   can_add_web_page_previews: bool = False):
=======
    def restrict_chat_member(self,
                             chat_id: Union[int, str],
                             user_id: Union[int, str],
                             until_date: int = 0,
                             can_send_messages: bool = False,
                             can_send_media_messages: bool = False,
                             can_send_other_messages: bool = False,
                             can_add_web_page_previews: bool = False) -> bool:
>>>>>>> 4bf6831b
        """Use this method to restrict a user in a supergroup. The bot must be an administrator in the supergroup for
        this to work and must have the appropriate admin rights. Pass True for all boolean parameters to lift
        restrictions from a user.

        Args:
            chat_id (``int`` | ``str``):
                Unique identifier (int) or username (str) of the target chat.

            user_id (``int`` | ``str``):
                Unique identifier (int) or username (str) of the target user.
                For a contact that exists in your Telegram address book you can use his phone number (str).

            until_date (``int``, *optional*):
                Date when the user will be unbanned, unix time.
                If user is banned for more than 366 days or less than 30 seconds from the current time they are
                considered to be banned forever. Defaults to 0 (ban forever).

            can_send_messages (``bool``, *optional*):
                Pass True, if the user can send text messages, contacts, locations and venues.

            can_send_media_messages (``bool``, *optional*):
                Pass True, if the user can send audios, documents, photos, videos, video notes and voice notes,
                implies can_send_messages.

            can_send_other_messages (``bool``, *optional*):
                Pass True, if the user can send animations, games, stickers and use inline bots,
                implies can_send_media_messages.

            can_add_web_page_previews (``bool``, *optional*):
                Pass True, if the user may add web page previews to their messages, implies can_send_media_messages

        Returns:
            True on success.

        Raises:
            :class:`Error <pyrogram.Error>` in case of a Telegram RPC error.
        """
        send_messages = True
        send_media = True
        send_stickers = True
        send_gifs = True
        send_games = True
        send_inline = True
        embed_links = True

        if can_send_messages:
            send_messages = None

        if can_send_media_messages:
            send_messages = None
            send_media = None

        if can_send_other_messages:
            send_media = None
            send_stickers = None
            send_gifs = None
            send_games = None
            send_inline = None

        if can_add_web_page_previews:
            send_media = None
            embed_links = None

        await self.send(
            functions.channels.EditBanned(
                channel=await self.resolve_peer(chat_id),
                user_id=await self.resolve_peer(user_id),
                banned_rights=types.ChannelBannedRights(
                    until_date=until_date,
                    send_messages=send_messages,
                    send_media=send_media,
                    send_stickers=send_stickers,
                    send_gifs=send_gifs,
                    send_games=send_games,
                    send_inline=send_inline,
                    embed_links=embed_links
                )
            )
        )

        return True<|MERGE_RESOLUTION|>--- conflicted
+++ resolved
@@ -23,25 +23,14 @@
 
 
 class RestrictChatMember(BaseClient):
-<<<<<<< HEAD
     async def restrict_chat_member(self,
-                                   chat_id: int or str,
-                                   user_id: int or str,
+                                   chat_id: Union[int, str],
+                                   user_id: Union[int, str],
                                    until_date: int = 0,
                                    can_send_messages: bool = False,
                                    can_send_media_messages: bool = False,
                                    can_send_other_messages: bool = False,
-                                   can_add_web_page_previews: bool = False):
-=======
-    def restrict_chat_member(self,
-                             chat_id: Union[int, str],
-                             user_id: Union[int, str],
-                             until_date: int = 0,
-                             can_send_messages: bool = False,
-                             can_send_media_messages: bool = False,
-                             can_send_other_messages: bool = False,
-                             can_add_web_page_previews: bool = False) -> bool:
->>>>>>> 4bf6831b
+                                   can_add_web_page_previews: bool = False) -> bool:
         """Use this method to restrict a user in a supergroup. The bot must be an administrator in the supergroup for
         this to work and must have the appropriate admin rights. Pass True for all boolean parameters to lift
         restrictions from a user.
