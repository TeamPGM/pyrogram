# Pyrogram - Telegram MTProto API Client Library for Python
# Copyright (C) 2017-2019 Dan Tès <https://github.com/delivrance>
#
# This file is part of Pyrogram.
#
# Pyrogram is free software: you can redistribute it and/or modify
# it under the terms of the GNU Lesser General Public License as published
# by the Free Software Foundation, either version 3 of the License, or
# (at your option) any later version.
#
# Pyrogram is distributed in the hope that it will be useful,
# but WITHOUT ANY WARRANTY; without even the implied warranty of
# MERCHANTABILITY or FITNESS FOR A PARTICULAR PURPOSE.  See the
# GNU Lesser General Public License for more details.
#
# You should have received a copy of the GNU Lesser General Public License
# along with Pyrogram.  If not, see <http://www.gnu.org/licenses/>.

import asyncio
import logging
from typing import Union, List

import pyrogram
from pyrogram.api import functions, types
from pyrogram.errors import FloodWait

from ...ext import BaseClient


class Filters:
    ALL = "all"
    KICKED = "kicked"
    RESTRICTED = "restricted"
    BOTS = "bots"
    RECENT = "recent"
    ADMINISTRATORS = "administrators"


class GetChatMembers(BaseClient):
    async def get_chat_members(
        self,
        chat_id: Union[int, str],
        offset: int = 0,
        limit: int = 200,
        query: str = "",
        filter: str = Filters.ALL
    ) -> List["pyrogram.ChatMember"]:
        """Get a chunk of the members list of a chat.

        You can get up to 200 chat members at once.
        A chat can be either a basic group, a supergroup or a channel.
        You must be admin to retrieve the members list of a channel (also known as "subscribers").
        For a more convenient way of getting chat members see :meth:`~Client.iter_chat_members`.

        Parameters:
            chat_id (``int`` | ``str``):
                Unique identifier (int) or username (str) of the target chat.

            offset (``int``, *optional*):
                Sequential number of the first member to be returned.
                Only applicable to supergroups and channels. Defaults to 0 [1]_.

            limit (``int``, *optional*):
                Limits the number of members to be retrieved.
                Only applicable to supergroups and channels.
                Defaults to 200, which is also the maximum server limit allowed per method call.

            query (``str``, *optional*):
                Query string to filter members based on their display names and usernames.
                Only applicable to supergroups and channels. Defaults to "" (empty string) [2]_.

            filter (``str``, *optional*):
                Filter used to select the kind of members you want to retrieve. Only applicable for supergroups
                and channels. It can be any of the followings:
                *"all"* - all kind of members,
                *"kicked"* - kicked (banned) members only,
                *"restricted"* - restricted members only,
                *"bots"* - bots only,
                *"recent"* - recent members only,
                *"administrators"* - chat administrators only.
                Only applicable to supergroups and channels.
                Defaults to *"all"*.

        .. [1] Server limit: on supergroups, you can get up to 10,000 members for a single query and up to 200 members
            on channels.

        .. [2] A query string is applicable only for *"all"*, *"kicked"* and *"restricted"* filters only.

        Returns:
            List of :obj:`ChatMember`: On success, a list of chat members is returned.

        Raises:
            ValueError: In case you used an invalid filter or a chat id that belongs to a user.

        Example:
            .. code-block:: python

                # Get first 200 recent members
                app.get_chat_members("pyrogramchat")

                # Get all administrators
                app.get_chat_members("pyrogramchat", filter="administrators")

                # Get all bots
                app.get_chat_members("pyrogramchat", filter="bots")
        """
        peer = await self.resolve_peer(chat_id)

        if isinstance(peer, types.InputPeerChat):
            r = await self.send(
                functions.messages.GetFullChat(
                    chat_id=peer.chat_id
                )
            )

            members = r.full_chat.participants.participants
            users = {i.id: i for i in r.users}

            return pyrogram.List(pyrogram.ChatMember._parse(self, member, users) for member in members)
        elif isinstance(peer, types.InputPeerChannel):
            filter = filter.lower()

            if filter == Filters.ALL:
                filter = types.ChannelParticipantsSearch(q=query)
            elif filter == Filters.KICKED:
                filter = types.ChannelParticipantsKicked(q=query)
            elif filter == Filters.RESTRICTED:
                filter = types.ChannelParticipantsBanned(q=query)
            elif filter == Filters.BOTS:
                filter = types.ChannelParticipantsBots()
            elif filter == Filters.RECENT:
                filter = types.ChannelParticipantsRecent()
            elif filter == Filters.ADMINISTRATORS:
                filter = types.ChannelParticipantsAdmins()
            else:
                raise ValueError("Invalid filter \"{}\"".format(filter))

            while True:
                try:
                    r = await self.send(
                        functions.channels.GetParticipants(
                            channel=peer,
                            filter=filter,
                            offset=offset,
                            limit=limit,
                            hash=0
                        )
                    )

                    members = r.participants
                    users = {i.id: i for i in r.users}

                    return pyrogram.List(pyrogram.ChatMember._parse(self, member, users) for member in members)
                except FloodWait as e:
<<<<<<< HEAD
                    log.warning("Sleeping for {}s".format(e.x))
                    await asyncio.sleep(e.x)
=======
                    logging.warning("Sleeping for {}s".format(e.x))
                    time.sleep(e.x)
>>>>>>> 792068d7
        else:
            raise ValueError("The chat_id \"{}\" belongs to a user".format(chat_id))<|MERGE_RESOLUTION|>--- conflicted
+++ resolved
@@ -152,12 +152,7 @@
 
                     return pyrogram.List(pyrogram.ChatMember._parse(self, member, users) for member in members)
                 except FloodWait as e:
-<<<<<<< HEAD
-                    log.warning("Sleeping for {}s".format(e.x))
+                    logging.warning("Sleeping for {}s".format(e.x))
                     await asyncio.sleep(e.x)
-=======
-                    logging.warning("Sleeping for {}s".format(e.x))
-                    time.sleep(e.x)
->>>>>>> 792068d7
         else:
             raise ValueError("The chat_id \"{}\" belongs to a user".format(chat_id))