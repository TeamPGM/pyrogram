#  Pyrogram - Telegram MTProto API Client Library for Python
#  Copyright (C) 2017-2020 Dan <https://github.com/delivrance>
#
#  This file is part of Pyrogram.
#
#  Pyrogram is free software: you can redistribute it and/or modify
#  it under the terms of the GNU Lesser General Public License as published
#  by the Free Software Foundation, either version 3 of the License, or
#  (at your option) any later version.
#
#  Pyrogram is distributed in the hope that it will be useful,
#  but WITHOUT ANY WARRANTY; without even the implied warranty of
#  MERCHANTABILITY or FITNESS FOR A PARTICULAR PURPOSE.  See the
#  GNU Lesser General Public License for more details.
#
#  You should have received a copy of the GNU Lesser General Public License
#  along with Pyrogram.  If not, see <http://www.gnu.org/licenses/>.

import asyncio
import logging
import math
import os
import re
import shutil
import tempfile
from configparser import ConfigParser
from hashlib import sha256, md5
from importlib import import_module, reload
from pathlib import Path
from signal import signal, SIGINT, SIGTERM, SIGABRT
from typing import Union, List

from pyrogram.api import functions, types
from pyrogram.api.core import TLObject
from pyrogram.client.handlers import DisconnectHandler
from pyrogram.client.handlers.handler import Handler
from pyrogram.client.methods.password.utils import compute_check
from pyrogram.crypto import AES
from pyrogram.errors import (
    PhoneMigrate, NetworkMigrate, SessionPasswordNeeded,
    FloodWait, PeerIdInvalid, VolumeLocNotFound, UserMigrate, ChannelPrivate, AuthBytesInvalid,
    BadRequest)
from pyrogram.session import Auth, Session
from .ext import utils, Syncer, BaseClient, Dispatcher
from .ext.utils import ainput
from .methods import Methods
from .storage import Storage, FileStorage, MemoryStorage
from .types import User, SentCode, TermsOfService

log = logging.getLogger(__name__)


class Client(Methods, BaseClient):
    """Pyrogram Client, the main means for interacting with Telegram.

    Parameters:
        session_name (``str``):
            Pass a string of your choice to give a name to the client session, e.g.: "*my_account*". This name will be
            used to save a file on disk that stores details needed to reconnect without asking again for credentials.
            Alternatively, if you don't want a file to be saved on disk, pass the special name "**:memory:**" to start
            an in-memory session that will be discarded as soon as you stop the Client. In order to reconnect again
            using a memory storage without having to login again, you can use
            :meth:`~pyrogram.Client.export_session_string` before stopping the client to get a session string you can
            pass here as argument.

        api_id (``int`` | ``str``, *optional*):
            The *api_id* part of your Telegram API Key, as integer. E.g.: "12345".
            This is an alternative way to pass it if you don't want to use the *config.ini* file.

        api_hash (``str``, *optional*):
            The *api_hash* part of your Telegram API Key, as string. E.g.: "0123456789abcdef0123456789abcdef".
            This is an alternative way to set it if you don't want to use the *config.ini* file.

        app_version (``str``, *optional*):
            Application version. Defaults to "Pyrogram |version|".
            This is an alternative way to set it if you don't want to use the *config.ini* file.

        device_model (``str``, *optional*):
            Device model. Defaults to *platform.python_implementation() + " " + platform.python_version()*.
            This is an alternative way to set it if you don't want to use the *config.ini* file.

        system_version (``str``, *optional*):
            Operating System version. Defaults to *platform.system() + " " + platform.release()*.
            This is an alternative way to set it if you don't want to use the *config.ini* file.

        lang_code (``str``, *optional*):
            Code of the language used on the client, in ISO 639-1 standard. Defaults to "en".
            This is an alternative way to set it if you don't want to use the *config.ini* file.

        ipv6 (``bool``, *optional*):
            Pass True to connect to Telegram using IPv6.
            Defaults to False (IPv4).

        proxy (``dict``, *optional*):
            Your SOCKS5 Proxy settings as dict,
            e.g.: *dict(hostname="11.22.33.44", port=1080, username="user", password="pass")*.
            The *username* and *password* can be omitted if your proxy doesn't require authorization.
            This is an alternative way to setup a proxy if you don't want to use the *config.ini* file.

        test_mode (``bool``, *optional*):
            Enable or disable login to the test servers.
            Only applicable for new sessions and will be ignored in case previously created sessions are loaded.
            Defaults to False.

        bot_token (``str``, *optional*):
            Pass your Bot API token to create a bot session, e.g.: "123456:ABC-DEF1234ghIkl-zyx57W2v1u123ew11"
            Only applicable for new sessions.
            This is an alternative way to set it if you don't want to use the *config.ini* file.

        phone_number (``str``, *optional*):
            Pass your phone number as string (with your Country Code prefix included) to avoid entering it manually.
            Only applicable for new sessions.

        phone_code (``str``, *optional*):
            Pass the phone code as string (for test numbers only) to avoid entering it manually.
            Only applicable for new sessions.

        password (``str``, *optional*):
            Pass your Two-Step Verification password as string (if you have one) to avoid entering it manually.
            Only applicable for new sessions.

        force_sms (``bool``, *optional*):
            Pass True to force Telegram sending the authorization code via SMS.
            Only applicable for new sessions.
            Defaults to False.

        workers (``int``, *optional*):
            Number of maximum concurrent workers for handling incoming updates.
            Defaults to 4.

        workdir (``str``, *optional*):
            Define a custom working directory. The working directory is the location in your filesystem where Pyrogram
            will store your session files.
            Defaults to the parent directory of the main script.

        config_file (``str``, *optional*):
            Path of the configuration file.
            Defaults to ./config.ini

        plugins (``dict``, *optional*):
            Your Smart Plugins settings as dict, e.g.: *dict(root="plugins")*.
            This is an alternative way to setup plugins if you don't want to use the *config.ini* file.

        no_updates (``bool``, *optional*):
            Pass True to completely disable incoming updates for the current session.
            When updates are disabled your client can't receive any new message.
            Useful for batch programs that don't need to deal with updates.
            Defaults to False (updates enabled and always received).

        takeout (``bool``, *optional*):
            Pass True to let the client use a takeout session instead of a normal one, implies *no_updates=True*.
            Useful for exporting your Telegram data. Methods invoked inside a takeout session (such as get_history,
            download_media, ...) are less prone to throw FloodWait exceptions.
            Only available for users, bots will ignore this parameter.
            Defaults to False (normal session).

        sleep_threshold (``int``, *optional*):
            Set a sleep threshold for flood wait exceptions happening globally in this client instance, below which any
            request that raises a flood wait will be automatically invoked again after sleeping for the required amount
            of time. Flood wait exceptions requiring higher waiting times will be raised.
            Defaults to 60 (seconds).
    """

    def __init__(
        self,
        session_name: Union[str, Storage],
        api_id: Union[int, str] = None,
        api_hash: str = None,
        app_version: str = None,
        device_model: str = None,
        system_version: str = None,
        lang_code: str = None,
        ipv6: bool = False,
        proxy: dict = None,
        test_mode: bool = False,
        bot_token: str = None,
        phone_number: str = None,
        phone_code: str = None,
        password: str = None,
        force_sms: bool = False,
        workers: int = BaseClient.WORKERS,
        workdir: str = BaseClient.WORKDIR,
        config_file: str = BaseClient.CONFIG_FILE,
        plugins: dict = None,
        no_updates: bool = None,
        takeout: bool = None,
        sleep_threshold: int = Session.SLEEP_THRESHOLD
    ):
        super().__init__()

        self.session_name = session_name
        self.api_id = int(api_id) if api_id else None
        self.api_hash = api_hash
        self.app_version = app_version
        self.device_model = device_model
        self.system_version = system_version
        self.lang_code = lang_code
        self.ipv6 = ipv6
        # TODO: Make code consistent, use underscore for private/protected fields
        self._proxy = proxy
        self.test_mode = test_mode
        self.bot_token = bot_token
        self.phone_number = phone_number
        self.phone_code = phone_code
        self.password = password
        self.force_sms = force_sms
        self.workers = workers
        self.workdir = Path(workdir)
        self.config_file = Path(config_file)
        self.plugins = plugins
        self.no_updates = no_updates
        self.takeout = takeout
        self.sleep_threshold = sleep_threshold

        if isinstance(session_name, str):
            if session_name == ":memory:" or len(session_name) >= MemoryStorage.SESSION_STRING_SIZE:
                session_name = re.sub(r"[\n\s]+", "", session_name)
                self.storage = MemoryStorage(session_name)
            else:
                self.storage = FileStorage(session_name, self.workdir)
        elif isinstance(session_name, Storage):
            self.storage = session_name
        else:
            raise ValueError("Unknown storage engine")

        self.dispatcher = Dispatcher(self, 0 if no_updates else workers)

    def __enter__(self):
        return self.start()

    def __exit__(self, *args):
        try:
            self.stop()
        except ConnectionError:
            pass

    async def __aenter__(self):
        return await self.start()

    async def __aexit__(self, *args):
        await self.stop()

    @property
    def proxy(self):
        return self._proxy

    @proxy.setter
    def proxy(self, value):
        if value is None:
            self._proxy = None
            return

        if self._proxy is None:
            self._proxy = {}

        self._proxy["enabled"] = bool(value.get("enabled", True))
        self._proxy.update(value)

    async def connect(self) -> bool:
        """
        Connect the client to Telegram servers.

        Returns:
            ``bool``: On success, in case the passed-in session is authorized, True is returned. Otherwise, in case
            the session needs to be authorized, False is returned.

        Raises:
            ConnectionError: In case you try to connect an already connected client.
        """
        if self.is_connected:
            raise ConnectionError("Client is already connected")

        self.load_config()
        await self.load_session()

        self.session = Session(self, self.storage.dc_id(), self.storage.auth_key())

        await self.session.start()

        self.is_connected = True

        return bool(self.storage.user_id())

    async def disconnect(self):
        """Disconnect the client from Telegram servers.

        Raises:
            ConnectionError: In case you try to disconnect an already disconnected client or in case you try to
                disconnect a client that needs to be terminated first.
        """
        if not self.is_connected:
            raise ConnectionError("Client is already disconnected")

        if self.is_initialized:
            raise ConnectionError("Can't disconnect an initialized client")

        await self.session.stop()
        self.storage.close()
        self.is_connected = False

    async def initialize(self):
        """Initialize the client by starting up workers.

        This method will start updates and download workers.
        It will also load plugins and start the internal dispatcher.

        Raises:
            ConnectionError: In case you try to initialize a disconnected client or in case you try to initialize an
                already initialized client.
        """
        if not self.is_connected:
            raise ConnectionError("Can't initialize a disconnected client")

        if self.is_initialized:
            raise ConnectionError("Client is already initialized")

        self.load_plugins()

        if not self.no_updates:
            for _ in range(Client.UPDATES_WORKERS):
                self.updates_worker_tasks.append(
                    asyncio.ensure_future(self.updates_worker())
            )

        logging.info("Started {} UpdatesWorkerTasks".format(Client.UPDATES_WORKERS))

        for _ in range(Client.DOWNLOAD_WORKERS):
            self.download_worker_tasks.append(
                asyncio.ensure_future(self.download_worker())
            )

        logging.info("Started {} DownloadWorkerTasks".format(Client.DOWNLOAD_WORKERS))

        await self.dispatcher.start()
        await Syncer.add(self)

        self.is_initialized = True

    async def terminate(self):
        """Terminate the client by shutting down workers.

        This method does the opposite of :meth:`~Client.initialize`.
        It will stop the dispatcher and shut down updates and download workers.

        Raises:
            ConnectionError: In case you try to terminate a client that is already terminated.
        """
        if not self.is_initialized:
            raise ConnectionError("Client is already terminated")

        if self.takeout_id:
            await self.send(functions.account.FinishTakeoutSession())
            log.warning("Takeout session {} finished".format(self.takeout_id))

        await Syncer.remove(self)
        await self.dispatcher.stop()

        for _ in range(Client.DOWNLOAD_WORKERS):
            self.download_queue.put_nowait(None)

        for task in self.download_worker_tasks:
            await task

        self.download_worker_tasks.clear()

        logging.info("Stopped {} DownloadWorkerTasks".format(Client.DOWNLOAD_WORKERS))

        if not self.no_updates:
            for _ in range(Client.UPDATES_WORKERS):
                self.updates_queue.put_nowait(None)

            for task in self.updates_worker_tasks:
                await task

            self.updates_worker_tasks.clear()

        logging.info("Stopped {} UpdatesWorkerTasks".format(Client.UPDATES_WORKERS))

        for media_session in self.media_sessions.values():
            await media_session.stop()

        self.media_sessions.clear()

        self.is_initialized = False

    async def send_code(self, phone_number: str) -> SentCode:
        """Send the confirmation code to the given phone number.

        Parameters:
            phone_number (``str``):
                Phone number in international format (includes the country prefix).

        Returns:
            :obj:`SentCode`: On success, an object containing information on the sent confirmation code is returned.

        Raises:
            BadRequest: In case the phone number is invalid.
        """
        phone_number = phone_number.strip(" +")

        while True:
            try:
                r = await self.send(
                    functions.auth.SendCode(
                        phone_number=phone_number,
                        api_id=self.api_id,
                        api_hash=self.api_hash,
                        settings=types.CodeSettings()
                    )
                )
            except (PhoneMigrate, NetworkMigrate) as e:
                await self.session.stop()

                self.storage.dc_id(e.x)
                self.storage.auth_key(await Auth(self, self.storage.dc_id()).create())
                self.session = Session(self, self.storage.dc_id(), self.storage.auth_key())

                await self.session.start()
            else:
                return SentCode._parse(r)

    async def resend_code(self, phone_number: str, phone_code_hash: str) -> SentCode:
        """Re-send the confirmation code using a different type.

        The type of the code to be re-sent is specified in the *next_type* attribute of the :obj:`SentCode` object
        returned by :meth:`send_code`.

        Parameters:
            phone_number (``str``):
                Phone number in international format (includes the country prefix).

            phone_code_hash (``str``):
                Confirmation code identifier.

        Returns:
            :obj:`SentCode`: On success, an object containing information on the re-sent confirmation code is returned.

        Raises:
            BadRequest: In case the arguments are invalid.
        """
        phone_number = phone_number.strip(" +")

        r = await self.send(
            functions.auth.ResendCode(
                phone_number=phone_number,
                phone_code_hash=phone_code_hash
            )
        )

        return SentCode._parse(r)

    async def sign_in(self, phone_number: str, phone_code_hash: str, phone_code: str) -> Union[
        User, TermsOfService, bool]:
        """Authorize a user in Telegram with a valid confirmation code.

        Parameters:
            phone_number (``str``):
                Phone number in international format (includes the country prefix).

            phone_code_hash (``str``):
                Code identifier taken from the result of :meth:`~Client.send_code`.

            phone_code (``str``):
                The valid confirmation code you received (either as Telegram message or as SMS in your phone number).

        Returns:
            :obj:`User` | :obj:`TermsOfService` | bool: On success, in case the authorization completed, the user is
            returned. In case the phone number needs to be registered first AND the terms of services accepted (with
            :meth:`~Client.accept_terms_of_service`), an object containing them is returned. In case the phone number
            needs to be registered, but the terms of services don't need to be accepted, False is returned instead.

        Raises:
            BadRequest: In case the arguments are invalid.
            SessionPasswordNeeded: In case a password is needed to sign in.
        """
        phone_number = phone_number.strip(" +")

        r = await self.send(
            functions.auth.SignIn(
                phone_number=phone_number,
                phone_code_hash=phone_code_hash,
                phone_code=phone_code
            )
        )

        if isinstance(r, types.auth.AuthorizationSignUpRequired):
            if r.terms_of_service:
                return TermsOfService._parse(terms_of_service=r.terms_of_service)

            return False
        else:
            self.storage.user_id(r.user.id)
            self.storage.is_bot(False)

            return User._parse(self, r.user)

    async def sign_up(self, phone_number: str, phone_code_hash: str, first_name: str, last_name: str = "") -> User:
        """Register a new user in Telegram.

        Parameters:
            phone_number (``str``):
                Phone number in international format (includes the country prefix).

            phone_code_hash (``str``):
                Code identifier taken from the result of :meth:`~Client.send_code`.

            first_name (``str``):
                New user first name.

            last_name (``str``, *optional*):
                New user last name. Defaults to "" (empty string, no last name).

        Returns:
            :obj:`User`: On success, the new registered user is returned.

        Raises:
            BadRequest: In case the arguments are invalid.
        """
        phone_number = phone_number.strip(" +")

        r = await self.send(
            functions.auth.SignUp(
                phone_number=phone_number,
                first_name=first_name,
                last_name=last_name,
                phone_code_hash=phone_code_hash
            )
        )

        self.storage.user_id(r.user.id)
        self.storage.is_bot(False)

        return User._parse(self, r.user)

    async def sign_in_bot(self, bot_token: str) -> User:
        """Authorize a bot using its bot token generated by BotFather.

        Parameters:
            bot_token (``str``):
                The bot token generated by BotFather

        Returns:
            :obj:`User`: On success, the bot identity is return in form of a user object.

        Raises:
            BadRequest: In case the bot token is invalid.
        """
        while True:
            try:
                r = await self.send(
                    functions.auth.ImportBotAuthorization(
                        flags=0,
                        api_id=self.api_id,
                        api_hash=self.api_hash,
                        bot_auth_token=bot_token
                    )
                )
            except UserMigrate as e:
                await self.session.stop()

                self.storage.dc_id(e.x)
                self.storage.auth_key(await Auth(self, self.storage.dc_id()).create())
                self.session = Session(self, self.storage.dc_id(), self.storage.auth_key())

                await self.session.start()
            else:
                self.storage.user_id(r.user.id)
                self.storage.is_bot(True)

                return User._parse(self, r.user)

    async def get_password_hint(self) -> str:
        """Get your Two-Step Verification password hint.

        Returns:
            ``str``: On success, the password hint as string is returned.
        """
        return (await self.send(functions.account.GetPassword())).hint

    async def check_password(self, password: str) -> User:
        """Check your Two-Step Verification password and log in.

        Parameters:
            password (``str``):
                Your Two-Step Verification password.

        Returns:
            :obj:`User`: On success, the authorized user is returned.

        Raises:
            BadRequest: In case the password is invalid.
        """
        r = await self.send(
            functions.auth.CheckPassword(
                password=compute_check(
                    await self.send(functions.account.GetPassword()),
                    password
                )
            )
        )

        self.storage.user_id(r.user.id)
        self.storage.is_bot(False)

        return User._parse(self, r.user)

    async def send_recovery_code(self) -> str:
        """Send a code to your email to recover your password.

        Returns:
            ``str``: On success, the hidden email pattern is returned and a recovery code is sent to that email.

        Raises:
            BadRequest: In case no recovery email was set up.
        """
        return (await self.send(
            functions.auth.RequestPasswordRecovery()
        )).email_pattern

    async def recover_password(self, recovery_code: str) -> User:
        """Recover your password with a recovery code and log in.

        Parameters:
            recovery_code (``str``):
                The recovery code sent via email.

        Returns:
            :obj:`User`: On success, the authorized user is returned and the Two-Step Verification password reset.

        Raises:
            BadRequest: In case the recovery code is invalid.
        """
        r = await self.send(
            functions.auth.RecoverPassword(
                code=recovery_code
            )
        )

        self.storage.user_id(r.user.id)
        self.storage.is_bot(False)

        return User._parse(self, r.user)

    async def accept_terms_of_service(self, terms_of_service_id: str) -> bool:
        """Accept the given terms of service.

        Parameters:
            terms_of_service_id (``str``):
                The terms of service identifier.
        """
        r = await self.send(
            functions.help.AcceptTermsOfService(
                id=types.DataJSON(
                    data=terms_of_service_id
                )
            )
        )

        assert r

        return True

    async def authorize(self) -> User:
        if self.bot_token:
            return await self.sign_in_bot(self.bot_token)

        while True:
            try:
                if not self.phone_number:
                    while True:
                        value = await ainput("Enter phone number or bot token: ")

                        if not value:
                            continue

                        confirm = input("Is \"{}\" correct? (y/N): ".format(value)).lower()

                        if confirm == "y":
                            break

                    if ":" in value:
                        self.bot_token = value
                        return await self.sign_in_bot(value)
                    else:
                        self.phone_number = value

                sent_code = await self.send_code(self.phone_number)
            except BadRequest as e:
                print(e.MESSAGE)
                self.phone_number = None
                self.bot_token = None
            except FloodWait as e:
                print(e.MESSAGE.format(x=e.x))
                time.sleep(e.x)
            else:
                break

        if self.force_sms:
            sent_code = await self.resend_code(self.phone_number, sent_code.phone_code_hash)

        print("The confirmation code has been sent via {}".format(
            {
                "app": "Telegram app",
                "sms": "SMS",
                "call": "phone call",
                "flash_call": "phone flash call"
            }[sent_code.type]
        ))

        while True:
            if not self.phone_code:
                self.phone_code = await ainput("Enter confirmation code: ")

            try:
                signed_in = await self.sign_in(self.phone_number, sent_code.phone_code_hash, self.phone_code)
            except BadRequest as e:
                print(e.MESSAGE)
                self.phone_code = None
            except SessionPasswordNeeded as e:
                print(e.MESSAGE)

                while True:
                    print("Password hint: {}".format(await self.get_password_hint()))

                    if not self.password:
                        self.password = await ainput("Enter password (empty to recover): ")

                    try:
                        if not self.password:
                            confirm = await ainput("Confirm password recovery (y/n): ")

                            if confirm == "y":
                                email_pattern = await self.send_recovery_code()
                                print("The recovery code has been sent to {}".format(email_pattern))

                                while True:
                                    recovery_code = await ainput("Enter recovery code: ")

                                    try:
                                        return await self.recover_password(recovery_code)
                                    except BadRequest as e:
                                        print(e.MESSAGE)
                                    except FloodWait as e:
                                        print(e.MESSAGE.format(x=e.x))
                                        time.sleep(e.x)
                                    except Exception as e:
                                        log.error(e, exc_info=True)
                                        raise
                            else:
                                self.password = None
                        else:
                            return await self.check_password(self.password)
                    except BadRequest as e:
                        print(e.MESSAGE)
                        self.password = None
                    except FloodWait as e:
                        print(e.MESSAGE.format(x=e.x))
                        time.sleep(e.x)
            except FloodWait as e:
                print(e.MESSAGE.format(x=e.x))
                time.sleep(e.x)
            else:
                break

        if isinstance(signed_in, User):
            return signed_in

        while True:
            first_name = await ainput("Enter first name: ")
            last_name = await ainput("Enter last name (empty to skip): ")

            try:
                signed_up = await self.sign_up(
                    self.phone_number,
                    sent_code.phone_code_hash,
                    first_name,
                    last_name
                )
            except BadRequest as e:
                print(e.MESSAGE)
            except FloodWait as e:
                print(e.MESSAGE.format(x=e.x))
                time.sleep(e.x)
            else:
                break

        if isinstance(signed_in, TermsOfService):
            print("\n" + signed_in.text + "\n")
            await self.accept_terms_of_service(signed_in.id)

        return signed_up

    async def log_out(self):
        """Log out from Telegram and delete the *\\*.session* file.

        When you log out, the current client is stopped and the storage session deleted.
        No more API calls can be made until you start the client and re-authorize again.

        Returns:
            ``bool``: On success, True is returned.

        Example:
            .. code-block:: python

                # Log out.
                app.log_out()
        """
        await self.send(functions.auth.LogOut())
        await self.stop()
        self.storage.delete()

        return True

    async def start(self):
        """Start the client.

        This method connects the client to Telegram and, in case of new sessions, automatically manages the full
        authorization process using an interactive prompt.

        Returns:
            :obj:`Client`: The started client itself.

        Raises:
            ConnectionError: In case you try to start an already started client.

        Example:
            .. code-block:: python
                :emphasize-lines: 4

                from pyrogram import Client

                app = Client("my_account")
                app.start()

                ...  # Call API methods

                app.stop()
        """
        is_authorized = await self.connect()

        try:
            if not is_authorized:
                await self.authorize()

            if not self.storage.is_bot() and self.takeout:
                self.takeout_id = (await self.send(functions.account.InitTakeoutSession())).id
                log.warning("Takeout session {} initiated".format(self.takeout_id))

            await self.send(functions.updates.GetState())
        except (Exception, KeyboardInterrupt):
            await self.disconnect()
            raise
        else:
            await self.initialize()
            return self

    async def stop(self, block: bool = True):
        """Stop the Client.

        This method disconnects the client from Telegram and stops the underlying tasks.

        Parameters:
            block (``bool``, *optional*):
                Blocks the code execution until the client has been restarted. It is useful with ``block=False`` in case
                you want to stop the own client *within* an handler in order not to cause a deadlock.
                Defaults to True.

        Returns:
            :obj:`Client`: The stopped client itself.

        Raises:
            ConnectionError: In case you try to stop an already stopped client.

        Example:
            .. code-block:: python
                :emphasize-lines: 8

                from pyrogram import Client

                app = Client("my_account")
                app.start()

                ...  # Call API methods

                app.stop()
        """
        async def do_it():
            await self.terminate()
            await self.disconnect()

        if block:
            await do_it()
        else:
            asyncio.ensure_future(do_it())

        return self

    async def restart(self, block: bool = True):
        """Restart the Client.

        This method will first call :meth:`~Client.stop` and then :meth:`~Client.start` in a row in order to restart
        a client using a single method.

        Parameters:
            block (``bool``, *optional*):
                Blocks the code execution until the client has been restarted. It is useful with ``block=False`` in case
                you want to restart the own client *within* an handler in order not to cause a deadlock.
                Defaults to True.

        Returns:
            :obj:`Client`: The restarted client itself.

        Raises:
            ConnectionError: In case you try to restart a stopped Client.

        Example:
            .. code-block:: python
                :emphasize-lines: 8

                from pyrogram import Client

                app = Client("my_account")
                app.start()

                ...  # Call API methods

                app.restart()

                ...  # Call other API methods

                app.stop()
        """
        async def do_it():
            await self.stop()
            await self.start()

        if block:
            await do_it()
        else:
            asyncio.ensure_future(do_it())

        return self

    @staticmethod
    async def idle(stop_signals: tuple = (SIGINT, SIGTERM, SIGABRT)):
        """Block the main script execution until a signal is received.

        This static method will run an infinite loop in order to block the main script execution and prevent it from
        exiting while having client(s) that are still running in the background.

        It is useful for event-driven application only, that are, applications which react upon incoming Telegram
        updates through handlers, rather than executing a set of methods sequentially.

        The way Pyrogram works, it will keep your handlers in a pool of worker threads, which are executed concurrently
        outside the main thread; calling idle() will ensure the client(s) will be kept alive by not letting the main
        script to end, until you decide to quit.

        Once a signal is received (e.g.: from CTRL+C) the inner infinite loop will break and your main script will
        continue. Don't forget to call :meth:`~Client.stop` for each running client before the script ends.

        Parameters:
            stop_signals (``tuple``, *optional*):
                Iterable containing signals the signal handler will listen to.
                Defaults to *(SIGINT, SIGTERM, SIGABRT)*.

        Example:
            .. code-block:: python
                :emphasize-lines: 13

                from pyrogram import Client

                app1 = Client("account1")
                app2 = Client("account2")
                app3 = Client("account3")

                ...  # Set handlers up

                app1.start()
                app2.start()
                app3.start()

                Client.idle()

                app1.stop()
                app2.stop()
                app3.stop()
        """

        def signal_handler(_, __):
            logging.info("Stop signal received ({}). Exiting...".format(_))
            Client.is_idling = False

        for s in stop_signals:
            signal(s, signal_handler)

        Client.is_idling = True

        while Client.is_idling:
            await asyncio.sleep(1)

    def run(self, coroutine=None):
        """Start the client, idle the main script and finally stop the client.

        This is a convenience method that calls :meth:`~Client.start`, :meth:`~Client.idle` and :meth:`~Client.stop` in
        sequence. It makes running a client less verbose, but is not suitable in case you want to run more than one
        client in a single main script, since idle() will block after starting the own client.

        Raises:
            ConnectionError: In case you try to run an already started client.

        Example:
            .. code-block:: python
                :emphasize-lines: 7

                from pyrogram import Client

                app = Client("my_account")

                ...  # Set handlers up

                app.run()
        """
        loop = asyncio.get_event_loop()
        run = loop.run_until_complete

        if coroutine is not None:
            run(coroutine)
        else:
            run(self.start())
            run(Client.idle())
            run(self.stop())

        loop.close()

    def add_handler(self, handler: Handler, group: int = 0):
        """Register an update handler.

        You can register multiple handlers, but at most one handler within a group will be used for a single update.
        To handle the same update more than once, register your handler using a different group id (lower group id
        == higher priority). This mechanism is explained in greater details at
        :doc:`More on Updates <../../topics/more-on-updates>`.

        Parameters:
            handler (``Handler``):
                The handler to be registered.

            group (``int``, *optional*):
                The group identifier, defaults to 0.

        Returns:
            ``tuple``: A tuple consisting of *(handler, group)*.

        Example:
            .. code-block:: python
                :emphasize-lines: 8

                from pyrogram import Client, MessageHandler

                def dump(client, message):
                    print(message)

                app = Client("my_account")

                app.add_handler(MessageHandler(dump))

                app.run()
        """
        if isinstance(handler, DisconnectHandler):
            self.disconnect_handler = handler.callback
        else:
            self.dispatcher.add_handler(handler, group)

        return handler, group

    def remove_handler(self, handler: Handler, group: int = 0):
        """Remove a previously-registered update handler.

        Make sure to provide the right group where the handler was added in. You can use the return value of the
        :meth:`~Client.add_handler` method, a tuple of *(handler, group)*, and pass it directly.

        Parameters:
            handler (``Handler``):
                The handler to be removed.

            group (``int``, *optional*):
                The group identifier, defaults to 0.

        Example:
            .. code-block:: python
                :emphasize-lines: 11

                from pyrogram import Client, MessageHandler

                def dump(client, message):
                    print(message)

                app = Client("my_account")

                handler = app.add_handler(MessageHandler(dump))

                # Starred expression to unpack (handler, group)
                app.remove_handler(*handler)

                app.run()
        """
        if isinstance(handler, DisconnectHandler):
            self.disconnect_handler = None
        else:
            self.dispatcher.remove_handler(handler, group)

    def stop_transmission(self):
        """Stop downloading or uploading a file.

        This method must be called inside a progress callback function in order to stop the transmission at the
        desired time. The progress callback is called every time a file chunk is uploaded/downloaded.

        Example:
            .. code-block:: python
                :emphasize-lines: 9

                from pyrogram import Client

                app = Client("my_account")

                # Example to stop transmission once the upload progress reaches 50%
                # Useless in practice, but shows how to stop on command
                def progress(current, total, client):
                    if (current * 100 / total) > 50:
                        client.stop_transmission()

                with app:
                    app.send_document("me", "files.zip", progress=progress, progress_args=(app,))
        """
        raise Client.StopTransmission

    def export_session_string(self):
        """Export the current authorized session as a serialized string.

        Session strings are useful for storing in-memory authorized sessions in a portable, serialized string.
        More detailed information about session strings can be found at the dedicated page of
        :doc:`Storage Engines <../../topics/storage-engines>`.

        Returns:
            ``str``: The session serialized into a printable, url-safe string.

        Example:
            .. code-block:: python
                :emphasize-lines: 6

                from pyrogram import Client

                app = Client("my_account")

                with app:
                    print(app.export_session_string())
        """
        return self.storage.export_session_string()

    def set_parse_mode(self, parse_mode: Union[str, None] = "combined"):
        """Set the parse mode to be used globally by the client.

        When setting the parse mode with this method, all other methods having a *parse_mode* parameter will follow the
        global value by default. The default value *"combined"* enables both Markdown and HTML styles to be used and
        combined together.

        Parameters:
            parse_mode (``str``):
                The new parse mode, can be any of: *"combined"*, for the default combined mode. *"markdown"* or *"md"*
                to force Markdown-only styles. *"html"* to force HTML-only styles. *None* to disable the parser
                completely.

        Raises:
            ValueError: In case the provided *parse_mode* is not a valid parse mode.

        Example:
            .. code-block:: python
                :emphasize-lines: 10,14,18,22

                from pyrogram import Client

                app = Client("my_account")

                with app:
                    # Default combined mode: Markdown + HTML
                    app.send_message("haskell", "1. **markdown** and <i>html</i>")

                    # Force Markdown-only, HTML is disabled
                    app.set_parse_mode("markdown")
                    app.send_message("haskell", "2. **markdown** and <i>html</i>")

                    # Force HTML-only, Markdown is disabled
                    app.set_parse_mode("html")
                    app.send_message("haskell", "3. **markdown** and <i>html</i>")

                    # Disable the parser completely
                    app.set_parse_mode(None)
                    app.send_message("haskell", "4. **markdown** and <i>html</i>")

                    # Bring back the default combined mode
                    app.set_parse_mode()
                    app.send_message("haskell", "5. **markdown** and <i>html</i>")
        """

        if parse_mode not in self.PARSE_MODES:
            raise ValueError('parse_mode must be one of {} or None. Not "{}"'.format(
                ", ".join('"{}"'.format(m) for m in self.PARSE_MODES[:-1]),
                parse_mode
            ))

        self.parse_mode = parse_mode

    def fetch_peers(self, peers: List[Union[types.User, types.Chat, types.Channel]]) -> bool:
        is_min = False
        parsed_peers = []

        for peer in peers:
            if getattr(peer, "min", False):
                is_min = True
                continue

            username = None
            phone_number = None

            if isinstance(peer, types.User):
                peer_id = peer.id
                access_hash = peer.access_hash
                username = (peer.username or "").lower() or None
                phone_number = peer.phone
                peer_type = "bot" if peer.bot else "user"
            elif isinstance(peer, (types.Chat, types.ChatForbidden)):
                peer_id = -peer.id
                access_hash = 0
                peer_type = "group"
            elif isinstance(peer, (types.Channel, types.ChannelForbidden)):
                peer_id = utils.get_channel_id(peer.id)
                access_hash = peer.access_hash
                username = (getattr(peer, "username", None) or "").lower() or None
                peer_type = "channel" if peer.broadcast else "supergroup"
            else:
                continue

            parsed_peers.append((peer_id, access_hash, peer_type, username, phone_number))

        self.storage.update_peers(parsed_peers)

        return is_min

    async def download_worker(self):
        while True:
            packet = await self.download_queue.get()

            if packet is None:
                break

            temp_file_path = ""
            final_file_path = ""

            try:
                data, directory, file_name, done, progress, progress_args, path = packet

                temp_file_path = await self.get_file(
                    media_type=data.media_type,
                    dc_id=data.dc_id,
                    document_id=data.document_id,
                    access_hash=data.access_hash,
                    thumb_size=data.thumb_size,
                    peer_id=data.peer_id,
                    peer_type=data.peer_type,
                    peer_access_hash=data.peer_access_hash,
                    volume_id=data.volume_id,
                    local_id=data.local_id,
                    file_ref=data.file_ref,
                    file_size=data.file_size,
                    is_big=data.is_big,
                    progress=progress,
                    progress_args=progress_args
                )

                if temp_file_path:
                    final_file_path = os.path.abspath(re.sub("\\\\", "/", os.path.join(directory, file_name)))
                    os.makedirs(directory, exist_ok=True)
                    shutil.move(temp_file_path, final_file_path)
            except Exception as e:
                log.error(e, exc_info=True)

                try:
                    os.remove(temp_file_path)
                except OSError:
                    pass
            else:
                # TODO: "" or None for faulty download, which is better?
                # os.path methods return "" in case something does not exist, I prefer this.
                # For now let's keep None
                path[0] = final_file_path or None
            finally:
                done.set()

    async def updates_worker(self):
        while True:
            updates = await self.updates_queue.get()

            if updates is None:
                break

            try:
                if isinstance(updates, (types.Update, types.UpdatesCombined)):
                    is_min = self.fetch_peers(updates.users) or self.fetch_peers(updates.chats)

                    users = {u.id: u for u in updates.users}
                    chats = {c.id: c for c in updates.chats}

                    for update in updates.updates:
                        channel_id = getattr(
                            getattr(
                                getattr(
                                    update, "message", None
                                ), "to_id", None
                            ), "channel_id", None
                        ) or getattr(update, "channel_id", None)

                        pts = getattr(update, "pts", None)
                        pts_count = getattr(update, "pts_count", None)

                        if isinstance(update, types.UpdateChannelTooLong):
                            log.warning(update)

                        if isinstance(update, types.UpdateNewChannelMessage) and is_min:
                            message = update.message

                            if not isinstance(message, types.MessageEmpty):
                                try:
                                    diff = await self.send(
                                        functions.updates.GetChannelDifference(
                                            channel=await self.resolve_peer(utils.get_channel_id(channel_id)),
                                            filter=types.ChannelMessagesFilter(
                                                ranges=[types.MessageRange(
                                                    min_id=update.message.id,
                                                    max_id=update.message.id
                                                )]
                                            ),
                                            pts=pts - pts_count,
                                            limit=pts
                                        )
                                    )
                                except ChannelPrivate:
                                    pass
                                else:
                                    if not isinstance(diff, types.updates.ChannelDifferenceEmpty):
                                        users.update({u.id: u for u in diff.users})
                                        chats.update({c.id: c for c in diff.chats})

                        self.dispatcher.updates_queue.put_nowait((update, users, chats))
                elif isinstance(updates, (types.UpdateShortMessage, types.UpdateShortChatMessage)):
                    diff = await self.send(
                        functions.updates.GetDifference(
                            pts=updates.pts - updates.pts_count,
                            date=updates.date,
                            qts=-1
                        )
                    )

                    if diff.new_messages:
                        self.dispatcher.updates_queue.put_nowait((
                            types.UpdateNewMessage(
                                message=diff.new_messages[0],
                                pts=updates.pts,
                                pts_count=updates.pts_count
                            ),
                            {u.id: u for u in diff.users},
                            {c.id: c for c in diff.chats}
                        ))
                    else:
                        self.dispatcher.updates_queue.put_nowait((diff.other_updates[0], {}, {}))
                elif isinstance(updates, types.UpdateShort):
                    self.dispatcher.updates_queue.put_nowait((updates.update, {}, {}))
                elif isinstance(updates, types.UpdatesTooLong):
                    log.info(updates)
            except Exception as e:
                log.error(e, exc_info=True)

    async def send(self, data: TLObject, retries: int = Session.MAX_RETRIES, timeout: float = Session.WAIT_TIMEOUT):
        """Send raw Telegram queries.

        This method makes it possible to manually call every single Telegram API method in a low-level manner.
        Available functions are listed in the :obj:`functions <pyrogram.api.functions>` package and may accept compound
        data types from :obj:`types <pyrogram.api.types>` as well as bare types such as ``int``, ``str``, etc...

        .. note::

            This is a utility method intended to be used **only** when working with raw
            :obj:`functions <pyrogram.api.functions>` (i.e: a Telegram API method you wish to use which is not
            available yet in the Client class as an easy-to-use method).

        Parameters:
            data (``RawFunction``):
                The API Schema function filled with proper arguments.

            retries (``int``):
                Number of retries.

            timeout (``float``):
                Timeout in seconds.

        Returns:
            ``RawType``: The raw type response generated by the query.

        Raises:
            RPCError: In case of a Telegram RPC error.
        """
        if not self.is_connected:
            raise ConnectionError("Client has not been started yet")

        if self.no_updates:
            data = functions.InvokeWithoutUpdates(query=data)

        if self.takeout_id:
            data = functions.InvokeWithTakeout(takeout_id=self.takeout_id, query=data)

<<<<<<< HEAD
        while True:
            try:
                r = await self.session.send(data, retries, timeout)
            except FloodWait as e:
                amount = e.x

                if amount > self.sleep_threshold:
                    raise

                log.warning('[{}] Sleeping for {}s (required by "{}")'.format(
                    self.session_name, amount, ".".join(unwrapped_data.QUALNAME.split(".")[1:])))

                await asyncio.sleep(amount)
            else:
                break
=======
        r = self.session.send(data, retries, timeout, self.sleep_threshold)
>>>>>>> 128ab4b0

        self.fetch_peers(getattr(r, "users", []))
        self.fetch_peers(getattr(r, "chats", []))

        return r

    def load_config(self):
        parser = ConfigParser()
        parser.read(str(self.config_file))

        if self.bot_token:
            pass
        else:
            self.bot_token = parser.get("pyrogram", "bot_token", fallback=None)

        if self.api_id and self.api_hash:
            pass
        else:
            if parser.has_section("pyrogram"):
                self.api_id = parser.getint("pyrogram", "api_id")
                self.api_hash = parser.get("pyrogram", "api_hash")
            else:
                raise AttributeError("No API Key found. More info: https://docs.pyrogram.org/intro/setup")

        for option in ["app_version", "device_model", "system_version", "lang_code"]:
            if getattr(self, option):
                pass
            else:
                if parser.has_section("pyrogram"):
                    setattr(self, option, parser.get(
                        "pyrogram",
                        option,
                        fallback=getattr(Client, option.upper())
                    ))
                else:
                    setattr(self, option, getattr(Client, option.upper()))

        if self._proxy:
            self._proxy["enabled"] = bool(self._proxy.get("enabled", True))
        else:
            self._proxy = {}

            if parser.has_section("proxy"):
                self._proxy["enabled"] = parser.getboolean("proxy", "enabled", fallback=True)
                self._proxy["hostname"] = parser.get("proxy", "hostname")
                self._proxy["port"] = parser.getint("proxy", "port")
                self._proxy["username"] = parser.get("proxy", "username", fallback=None) or None
                self._proxy["password"] = parser.get("proxy", "password", fallback=None) or None

        if self.plugins:
            self.plugins = {
                "enabled": bool(self.plugins.get("enabled", True)),
                "root": self.plugins.get("root", None),
                "include": self.plugins.get("include", []),
                "exclude": self.plugins.get("exclude", [])
            }
        else:
            try:
                section = parser["plugins"]

                self.plugins = {
                    "enabled": section.getboolean("enabled", True),
                    "root": section.get("root", None),
                    "include": section.get("include", []),
                    "exclude": section.get("exclude", [])
                }

                include = self.plugins["include"]
                exclude = self.plugins["exclude"]

                if include:
                    self.plugins["include"] = include.strip().split("\n")

                if exclude:
                    self.plugins["exclude"] = exclude.strip().split("\n")

            except KeyError:
                self.plugins = None

    async def load_session(self):
        self.storage.open()

        session_empty = any([
            self.storage.test_mode() is None,
            self.storage.auth_key() is None,
            self.storage.user_id() is None,
            self.storage.is_bot() is None
        ])

        if session_empty:
            self.storage.dc_id(2)
            self.storage.date(0)

            self.storage.test_mode(self.test_mode)
            self.storage.auth_key(await Auth(self, self.storage.dc_id()).create())
            self.storage.user_id(None)
            self.storage.is_bot(None)

    def load_plugins(self):
        if self.plugins:
            plugins = self.plugins.copy()

            for option in ["include", "exclude"]:
                if plugins[option]:
                    plugins[option] = [
                        (i.split()[0], i.split()[1:] or None)
                        for i in self.plugins[option]
                    ]
        else:
            return

        if plugins.get("enabled", False):
            root = plugins["root"]
            include = plugins["include"]
            exclude = plugins["exclude"]

            count = 0

            if not include:
                for path in sorted(Path(root.replace(".", "/")).rglob("*.py")):
                    module_path = '.'.join(path.parent.parts + (path.stem,))
                    module = reload(import_module(module_path))

                    for name in vars(module).keys():
                        # noinspection PyBroadException
                        try:
                            handler, group = getattr(module, name).handler

                            if isinstance(handler, Handler) and isinstance(group, int):
                                self.add_handler(handler, group)

                                log.info('[{}] [LOAD] {}("{}") in group {} from "{}"'.format(
                                    self.session_name, type(handler).__name__, name, group, module_path))

                                count += 1
                        except Exception:
                            pass
            else:
                for path, handlers in include:
                    module_path = root + "." + path
                    warn_non_existent_functions = True

                    try:
                        module = reload(import_module(module_path))
                    except ImportError:
                        log.warning('[{}] [LOAD] Ignoring non-existent module "{}"'.format(
                            self.session_name, module_path))
                        continue

                    if "__path__" in dir(module):
                        log.warning('[{}] [LOAD] Ignoring namespace "{}"'.format(
                            self.session_name, module_path))
                        continue

                    if handlers is None:
                        handlers = vars(module).keys()
                        warn_non_existent_functions = False

                    for name in handlers:
                        # noinspection PyBroadException
                        try:
                            handler, group = getattr(module, name).handler

                            if isinstance(handler, Handler) and isinstance(group, int):
                                self.add_handler(handler, group)

                                log.info('[{}] [LOAD] {}("{}") in group {} from "{}"'.format(
                                    self.session_name, type(handler).__name__, name, group, module_path))

                                count += 1
                        except Exception:
                            if warn_non_existent_functions:
                                log.warning('[{}] [LOAD] Ignoring non-existent function "{}" from "{}"'.format(
                                    self.session_name, name, module_path))

            if exclude:
                for path, handlers in exclude:
                    module_path = root + "." + path
                    warn_non_existent_functions = True

                    try:
                        module = import_module(module_path)
                    except ImportError:
                        log.warning('[{}] [UNLOAD] Ignoring non-existent module "{}"'.format(
                            self.session_name, module_path))
                        continue

                    if "__path__" in dir(module):
                        log.warning('[{}] [UNLOAD] Ignoring namespace "{}"'.format(
                            self.session_name, module_path))
                        continue

                    if handlers is None:
                        handlers = vars(module).keys()
                        warn_non_existent_functions = False

                    for name in handlers:
                        # noinspection PyBroadException
                        try:
                            handler, group = getattr(module, name).handler

                            if isinstance(handler, Handler) and isinstance(group, int):
                                self.remove_handler(handler, group)

                                log.info('[{}] [UNLOAD] {}("{}") from group {} in "{}"'.format(
                                    self.session_name, type(handler).__name__, name, group, module_path))

                                count -= 1
                        except Exception:
                            if warn_non_existent_functions:
                                log.warning('[{}] [UNLOAD] Ignoring non-existent function "{}" from "{}"'.format(
                                    self.session_name, name, module_path))

            if count > 0:
                log.warning('[{}] Successfully loaded {} plugin{} from "{}"'.format(
                    self.session_name, count, "s" if count > 1 else "", root))
            else:
                log.warning('[{}] No plugin loaded from "{}"'.format(
                    self.session_name, root))

    # def get_initial_dialogs_chunk(self, offset_date: int = 0):
    #     while True:
    #         try:
    #             r = self.send(
    #                 functions.messages.GetDialogs(
    #                     offset_date=offset_date,
    #                     offset_id=0,
    #                     offset_peer=types.InputPeerEmpty(),
    #                     limit=self.DIALOGS_AT_ONCE,
    #                     hash=0,
    #                     exclude_pinned=True
    #                 )
    #             )
    #         except FloodWait as e:
    #             log.warning("get_dialogs flood: waiting {} seconds".format(e.x))
    #             time.sleep(e.x)
    #         else:
    #             log.info("Total peers: {}".format(self.storage.peers_count))
    #             return r
    #
    # def get_initial_dialogs(self):
    #     self.send(functions.messages.GetPinnedDialogs(folder_id=0))
    #
    #     dialogs = self.get_initial_dialogs_chunk()
    #     offset_date = utils.get_offset_date(dialogs)
    #
    #     while len(dialogs.dialogs) == self.DIALOGS_AT_ONCE:
    #         dialogs = self.get_initial_dialogs_chunk(offset_date)
    #         offset_date = utils.get_offset_date(dialogs)
    #
    #     self.get_initial_dialogs_chunk()

    async def resolve_peer(self, peer_id: Union[int, str]):
        """Get the InputPeer of a known peer id.
        Useful whenever an InputPeer type is required.

        .. note::

            This is a utility method intended to be used **only** when working with raw
            :obj:`functions <pyrogram.api.functions>` (i.e: a Telegram API method you wish to use which is not
            available yet in the Client class as an easy-to-use method).

        Parameters:
            peer_id (``int`` | ``str``):
                The peer id you want to extract the InputPeer from.
                Can be a direct id (int), a username (str) or a phone number (str).

        Returns:
            ``InputPeer``: On success, the resolved peer id is returned in form of an InputPeer object.

        Raises:
            KeyError: In case the peer doesn't exist in the internal database.
        """
        if not self.is_connected:
            raise ConnectionError("Client has not been started yet")

        try:
            return self.storage.get_peer_by_id(peer_id)
        except KeyError:
            if type(peer_id) is str:
                if peer_id in ("self", "me"):
                    return types.InputPeerSelf()

                peer_id = re.sub(r"[@+\s]", "", peer_id.lower())

                try:
                    int(peer_id)
                except ValueError:
                    try:
                        return self.storage.get_peer_by_username(peer_id)
                    except KeyError:
                        await self.send(
                            functions.contacts.ResolveUsername(
                                username=peer_id
                            )
                        )

                        return self.storage.get_peer_by_username(peer_id)
                else:
                    try:
                        return self.storage.get_peer_by_phone_number(peer_id)
                    except KeyError:
                        raise PeerIdInvalid

            peer_type = utils.get_peer_type(peer_id)

            if peer_type == "user":
                self.fetch_peers(
                    await self.send(
                        functions.users.GetUsers(
                            id=[
                                types.InputUser(
                                    user_id=peer_id,
                                    access_hash=0
                                )
                            ]
                        )
                    )
                )
            elif peer_type == "chat":
                await self.send(
                    functions.messages.GetChats(
                        id=[-peer_id]
                    )
                )
            else:
                await self.send(
                    functions.channels.GetChannels(
                        id=[
                            types.InputChannel(
                                channel_id=utils.get_channel_id(peer_id),
                                access_hash=0
                            )
                        ]
                    )
                )

            try:
                return self.storage.get_peer_by_id(peer_id)
            except KeyError:
                raise PeerIdInvalid

    async def save_file(self,
                        path: str,
                        file_id: int = None,
                        file_part: int = 0,
                        progress: callable = None,
                        progress_args: tuple = ()
                        ):
        """Upload a file onto Telegram servers, without actually sending the message to anyone.
        Useful whenever an InputFile type is required.

        .. note::

            This is a utility method intended to be used **only** when working with raw
            :obj:`functions <pyrogram.api.functions>` (i.e: a Telegram API method you wish to use which is not
            available yet in the Client class as an easy-to-use method).

        Parameters:
            path (``str``):
                The path of the file you want to upload that exists on your local machine.

            file_id (``int``, *optional*):
                In case a file part expired, pass the file_id and the file_part to retry uploading that specific chunk.

            file_part (``int``, *optional*):
                In case a file part expired, pass the file_id and the file_part to retry uploading that specific chunk.

            progress (``callable``, *optional*):
                Pass a callback function to view the file transmission progress.
                The function must take *(current, total)* as positional arguments (look at Other Parameters below for a
                detailed description) and will be called back each time a new file chunk has been successfully
                transmitted.

            progress_args (``tuple``, *optional*):
                Extra custom arguments for the progress callback function.
                You can pass anything you need to be available in the progress callback scope; for example, a Message
                object or a Client instance in order to edit the message with the updated progress status.

        Other Parameters:
            current (``int``):
                The amount of bytes transmitted so far.

            total (``int``):
                The total size of the file.

            *args (``tuple``, *optional*):
                Extra custom arguments as defined in the *progress_args* parameter.
                You can either keep *\*args* or add every single extra argument in your function signature.

        Returns:
            ``InputFile``: On success, the uploaded file is returned in form of an InputFile object.

        Raises:
            RPCError: In case of a Telegram RPC error.
        """

        async def worker(session):
            while True:
                data = await queue.get()

                if data is None:
                    return

                try:
                    await asyncio.ensure_future(session.send(data))
                except Exception as e:
                    logging.error(e)

        part_size = 512 * 1024
        file_size = os.path.getsize(path)

        if file_size == 0:
            raise ValueError("File size equals to 0 B")

        if file_size > 1500 * 1024 * 1024:
            raise ValueError("Telegram doesn't support uploading files bigger than 1500 MiB")

        file_total_parts = int(math.ceil(file_size / part_size))
        is_big = file_size > 10 * 1024 * 1024
        pool_size = 3 if is_big else 1
        workers_count = 4 if is_big else 1
        is_missing_part = file_id is not None
        file_id = file_id or self.rnd_id()
        md5_sum = md5() if not is_big and not is_missing_part else None
        pool = [Session(self, self.storage.dc_id(), self.storage.auth_key(), is_media=True) for _ in range(pool_size)]
        workers = [asyncio.ensure_future(worker(session)) for session in pool for _ in range(workers_count)]
        queue = asyncio.Queue(16)

        try:
            for session in pool:
                await session.start()

            with open(path, "rb") as f:
                f.seek(part_size * file_part)

                while True:
                    chunk = f.read(part_size)

                    if not chunk:
                        if not is_big:
                            md5_sum = "".join([hex(i)[2:].zfill(2) for i in md5_sum.digest()])
                        break

                    if is_big:
                        rpc = functions.upload.SaveBigFilePart(
                            file_id=file_id,
                            file_part=file_part,
                            file_total_parts=file_total_parts,
                            bytes=chunk
                        )
                    else:
                        rpc = functions.upload.SaveFilePart(
                            file_id=file_id,
                            file_part=file_part,
                            bytes=chunk
                        )

                    await queue.put(rpc)

                    if is_missing_part:
                        return

                    if not is_big:
                        md5_sum.update(chunk)

                    file_part += 1

                    if progress:
                        await progress(min(file_part * part_size, file_size), file_size, *progress_args)
        except Client.StopTransmission:
            raise
        except Exception as e:
            log.error(e, exc_info=True)
        else:
            if is_big:
                return types.InputFileBig(
                    id=file_id,
                    parts=file_total_parts,
                    name=os.path.basename(path),

                )
            else:
                return types.InputFile(
                    id=file_id,
                    parts=file_total_parts,
                    name=os.path.basename(path),
                    md5_checksum=md5_sum
                )
        finally:
            for _ in workers:
                await queue.put(None)

            await asyncio.gather(*workers)

            for session in pool:
                await session.stop()

    async def get_file(
        self,
        media_type: int,
        dc_id: int,
        document_id: int,
        access_hash: int,
        thumb_size: str,
        peer_id: int,
        peer_type: str,
        peer_access_hash: int,
        volume_id: int,
        local_id: int,
        file_ref: str,
        file_size: int,
        is_big: bool,
        progress: callable,
        progress_args: tuple = ()
    ) -> str:
        async with self.media_sessions_lock:
            session = self.media_sessions.get(dc_id, None)

            if session is None:
                if dc_id != self.storage.dc_id():
                    session = Session(self, dc_id, await Auth(self, dc_id).create(), is_media=True)
                    await session.start()

                    for _ in range(3):
                        exported_auth = await self.send(
                            functions.auth.ExportAuthorization(
                                dc_id=dc_id
                            )
                        )

                        try:
                            await session.send(
                                functions.auth.ImportAuthorization(
                                    id=exported_auth.id,
                                    bytes=exported_auth.bytes
                                )
                            )
                        except AuthBytesInvalid:
                            continue
                        else:
                            break
                    else:
                        await session.stop()
                        raise AuthBytesInvalid
                else:
                    session = Session(self, dc_id, self.storage.auth_key(), is_media=True)
                    await session.start()

                self.media_sessions[dc_id] = session

        file_ref = utils.decode_file_ref(file_ref)

        if media_type == 1:
            if peer_type == "user":
                peer = types.InputPeerUser(
                    user_id=peer_id,
                    access_hash=peer_access_hash
                )
            elif peer_type == "chat":
                peer = types.InputPeerChat(
                    chat_id=peer_id
                )
            else:
                peer = types.InputPeerChannel(
                    channel_id=peer_id,
                    access_hash=peer_access_hash
                )

            location = types.InputPeerPhotoFileLocation(
                peer=peer,
                volume_id=volume_id,
                local_id=local_id,
                big=is_big or None
            )
        elif media_type in (0, 2):
            location = types.InputPhotoFileLocation(
                id=document_id,
                access_hash=access_hash,
                file_reference=file_ref,
                thumb_size=thumb_size
            )
        elif media_type == 14:
            location = types.InputDocumentFileLocation(
                id=document_id,
                access_hash=access_hash,
                file_reference=file_ref,
                thumb_size=thumb_size
            )
        else:
            location = types.InputDocumentFileLocation(
                id=document_id,
                access_hash=access_hash,
                file_reference=file_ref,
                thumb_size=""
            )

        limit = 1024 * 1024
        offset = 0
        file_name = ""

        try:
            r = await session.send(
                functions.upload.GetFile(
                    location=location,
                    offset=offset,
                    limit=limit
                )
            )

            if isinstance(r, types.upload.File):
                with tempfile.NamedTemporaryFile("wb", delete=False) as f:
                    file_name = f.name

                    while True:
                        chunk = r.bytes

                        if not chunk:
                            break

                        f.write(chunk)

                        offset += limit

                        if progress:
                            await progress(
                                min(offset, file_size)
                                if file_size != 0
                                else offset,
                                file_size,
                                *progress_args
                            )

                        r = await session.send(
                            functions.upload.GetFile(
                                location=location,
                                offset=offset,
                                limit=limit
                            )
                        )

            elif isinstance(r, types.upload.FileCdnRedirect):
                async with self.media_sessions_lock:
                    cdn_session = self.media_sessions.get(r.dc_id, None)

                    if cdn_session is None:
                        cdn_session = Session(
                            self,
                            r.dc_id,
                            await Auth(self, r.dc_id).create(), is_media=True, is_cdn=True)

                        await cdn_session.start()

                        self.media_sessions[r.dc_id] = cdn_session

                try:
                    with tempfile.NamedTemporaryFile("wb", delete=False) as f:
                        file_name = f.name

                        while True:
                            r2 = await cdn_session.send(
                                functions.upload.GetCdnFile(
                                    file_token=r.file_token,
                                    offset=offset,
                                    limit=limit
                                )
                            )

                            if isinstance(r2, types.upload.CdnFileReuploadNeeded):
                                try:
                                    await session.send(
                                        functions.upload.ReuploadCdnFile(
                                            file_token=r.file_token,
                                            request_token=r2.request_token
                                        )
                                    )
                                except VolumeLocNotFound:
                                    break
                                else:
                                    continue

                            chunk = r2.bytes

                            # https://core.telegram.org/cdn#decrypting-files
                            decrypted_chunk = AES.ctr256_decrypt(
                                chunk,
                                r.encryption_key,
                                bytearray(
                                    r.encryption_iv[:-4]
                                    + (offset // 16).to_bytes(4, "big")
                                )
                            )

                            hashes = await session.send(
                                functions.upload.GetCdnFileHashes(
                                    file_token=r.file_token,
                                    offset=offset
                                )
                            )

                            # https://core.telegram.org/cdn#verifying-files
                            for i, h in enumerate(hashes):
                                cdn_chunk = decrypted_chunk[h.limit * i: h.limit * (i + 1)]
                                assert h.hash == sha256(cdn_chunk).digest(), "Invalid CDN hash part {}".format(i)

                            f.write(decrypted_chunk)

                            offset += limit

                            if progress:
                                await progress(
                                    min(offset, file_size)
                                    if file_size != 0
                                    else offset,
                                    file_size,
                                    *progress_args
                                )

                            if len(chunk) < limit:
                                break
                except Exception as e:
                    raise e
        except Exception as e:
            if not isinstance(e, Client.StopTransmission):
                log.error(e, exc_info=True)

            try:
                os.remove(file_name)
            except OSError:
                pass

            return ""
        else:
            return file_name

    def guess_mime_type(self, filename: str):
        extension = os.path.splitext(filename)[1]
        return self.extensions_to_mime_types.get(extension)

    def guess_extension(self, mime_type: str):
        extensions = self.mime_types_to_extensions.get(mime_type)

        if extensions:
            return extensions.split(" ")[0]<|MERGE_RESOLUTION|>--- conflicted
+++ resolved
@@ -1416,25 +1416,7 @@
         if self.takeout_id:
             data = functions.InvokeWithTakeout(takeout_id=self.takeout_id, query=data)
 
-<<<<<<< HEAD
-        while True:
-            try:
-                r = await self.session.send(data, retries, timeout)
-            except FloodWait as e:
-                amount = e.x
-
-                if amount > self.sleep_threshold:
-                    raise
-
-                log.warning('[{}] Sleeping for {}s (required by "{}")'.format(
-                    self.session_name, amount, ".".join(unwrapped_data.QUALNAME.split(".")[1:])))
-
-                await asyncio.sleep(amount)
-            else:
-                break
-=======
-        r = self.session.send(data, retries, timeout, self.sleep_threshold)
->>>>>>> 128ab4b0
+        r = await self.session.send(data, retries, timeout, self.sleep_threshold)
 
         self.fetch_peers(getattr(r, "users", []))
         self.fetch_peers(getattr(r, "chats", []))
