--- conflicted
+++ resolved
@@ -37,12 +37,8 @@
         4: TCPIntermediateO
     }
 
-<<<<<<< HEAD
     def __init__(self, dc_id: int, test_mode: bool, ipv6: bool, proxy: dict, mode: int = 2):
-=======
-    def __init__(self, dc_id: int, test_mode: bool, ipv6: bool, proxy: dict, mode: int = 1):
         self.dc_id = dc_id
->>>>>>> edfdf9d1
         self.ipv6 = ipv6
         self.proxy = proxy
         self.address = DataCenter(dc_id, test_mode, ipv6)
